--- conflicted
+++ resolved
@@ -54,13 +54,8 @@
 # Build and run tests
 all: clean build tests
 
-<<<<<<< HEAD
 # Build, run tests, create manual, create distribution.
 all-dist: all manual distribution-files 
-=======
-# Build, run tests, create manual, create distrubution.
-all-dist: all manual distribution-files
->>>>>>> c7f8772c
 
 # Remove Randoop classes.
 clean:
