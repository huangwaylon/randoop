--- conflicted
+++ resolved
@@ -274,23 +274,6 @@
 prepare:
 	cd systemtests && make prepare-jc
 
-<<<<<<< HEAD
-=======
-prepare-ds:
-	cd systemtests && make prepare-simple_ds
-
-df-ds: $(DYNCOMP) bin
-	java -ea -classpath $(RANDOOP_HOME)/systemtests/src/simple_ds:${JAVAC_JAR}:$(CLASSPATH) \
-	   randoop.main.DataFlow \
-	   --scratchdir=df-scratch \
-	   --overwrite \
-	   --outputfile=temp.txt \
-	   systemtests/resources/simple_ds.dfin.txt
-
-test-constants:
-	java -ea randoop.util.ReadConstants bin/randoop/util/ReadConstants.class
-
->>>>>>> 2cf309ab
 # Runs Randoop on arraylist.
 # Compares the results with the goal results.
 #
@@ -321,6 +304,9 @@
 	  > systemtests/resources/arraylist.dfin.txt
 # Cleanup scratch files
 	rm frontier[123456] test.dftargets.txt
+
+test-constants: 
+	java -ea randoop.util.ReadConstants bin/randoop/util/ReadConstants.class
 
 # Runs dataflow on the results of Randoop on arraylist.
 #
