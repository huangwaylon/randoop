--- conflicted
+++ resolved
@@ -204,8 +204,6 @@
 
     Type neededType = operation.getInputTypes().get(i);
 
-<<<<<<< HEAD
-=======
     // This method appends two lists:
     //  * determines sequences from the pool (gralComponents)
     //  * determines literals
@@ -213,7 +211,6 @@
     SimpleList<Sequence> result =
         gralComponents.getSequencesForType(neededType, false, onlyReceivers);
 
->>>>>>> 6cd46850
     // Compute relevant literals.
     SimpleList<Sequence> literals = null;
     if (operation instanceof TypedClassOperation
@@ -248,9 +245,6 @@
       }
     }
 
-    SimpleList<Sequence> result =
-        gralComponents.getSequencesForType(neededType, false, onlyReceivers);
-
     // Append literals to result. Result list of sequences will not be null at this point.
     if (literals != null) {
       result = new ListOfLists<>(result, literals);
