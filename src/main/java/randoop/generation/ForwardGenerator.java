--- conflicted
+++ resolved
@@ -83,20 +83,9 @@
       Set<TypedOperation> observers,
       GenInputsAbstract.Limits limits,
       ComponentManager componentManager,
-      RandoopListenerManager listenerManager,
-      Set<ClassOrInterfaceType> classesUnderTest) {
-    this(operations, observers, limits, componentManager, null, listenerManager, classesUnderTest);
-  }
-
-  public ForwardGenerator(
-      List<TypedOperation> operations,
-      Set<TypedOperation> observers,
-      GenInputsAbstract.Limits limits,
-      ComponentManager componentManager,
       IStopper stopper,
-<<<<<<< HEAD
       RandoopListenerManager listenerManager) {
-    this(operations, observers, limits, componentManager, stopper, listenerManager, -1, null);
+    this(operations, observers, limits, componentManager, stopper, listenerManager, -1, null, null);
   }
 
   /**
@@ -112,6 +101,7 @@
    *     Mining is enabled
    * @param literalTermFrequencies map from literal to its frequency observed in all classes under
    *     test, expected to be non-null if GRT Constant Mining is enabled
+   * @param classesUnderTest the classes that are under test
    */
   public ForwardGenerator(
       List<TypedOperation> operations,
@@ -121,11 +111,8 @@
       IStopper stopper,
       RandoopListenerManager listenerManager,
       int numClasses,
-      Map<Sequence, Integer> literalTermFrequencies) {
-=======
-      RandoopListenerManager listenerManager,
+      Map<Sequence, Integer> literalTermFrequencies,
       Set<ClassOrInterfaceType> classesUnderTest) {
->>>>>>> 00bc792e
     super(operations, limits, componentManager, stopper, listenerManager);
 
     this.observers = observers;
