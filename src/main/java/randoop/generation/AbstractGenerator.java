--- conflicted
+++ resolved
@@ -452,10 +452,9 @@
     return operationHistory;
   }
 
-<<<<<<< HEAD
   /** Remove parameter-less operations from the set of methods under test. */
   public abstract void moveConstantOperationsToPool();
-=======
+
   /**
    * Take action based on the given {@link Sequence} that was classified as a regression test, i.e.,
    * normal behavior.
@@ -464,5 +463,4 @@
    *     behavior
    */
   public abstract void newRegressionTestHook(Sequence sequence);
->>>>>>> 00bc792e
 }