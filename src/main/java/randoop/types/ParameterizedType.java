--- conflicted
+++ resolved
@@ -19,76 +19,7 @@
  * interfaces is handled by
  * {@link randoop.types.GeneralType#forType(java.lang.reflect.Type)}.
  */
-<<<<<<< HEAD
 public abstract class ParameterizedType extends ClassOrInterfaceType {
-=======
-public class ParameterizedType extends ConcreteType {
-
-  private final List<TypeArgument> argumentList;
-
-  /** The generic class for this type */
-  private GenericClassType instantiatedType;
-
-  /** The instantiating type substitution */
-  private Substitution substitution;
-
-  /**
-   * Create a parameterized type from the generic class type.
-   *
-   * @param instantiatedType  the generic class type
-   * @param substitution  the substitution for type variables
-   * @param argumentList  the list of argument types
-   * @throws IllegalArgumentException if either argument is null
-   */
-  ParameterizedType(GenericClassType instantiatedType, Substitution substitution, List<TypeArgument> argumentList) {
-    if (instantiatedType == null) {
-      throw new IllegalArgumentException("instantiated type must be non-null");
-    }
-    if (substitution == null) {
-      throw new IllegalArgumentException("substitution must be non-null");
-    }
-
-    this.instantiatedType = instantiatedType;
-    this.substitution = substitution;
-    this.argumentList = argumentList;
-  }
-
-  /**
-   * {@inheritDoc}
-   * Test if the given object is equal to this parameterized type.
-   * Two parameterized types are equal if they have the same raw type and
-   * the same type arguments.
-   */
-  @Override
-  public boolean equals(Object obj) {
-    if (!(obj instanceof ParameterizedType)) {
-      return false;
-    }
-    ParameterizedType t = (ParameterizedType) obj;
-    if (!instantiatedType.equals(t.instantiatedType)) {
-      return false;
-    }
-
-    // Cannot guarantee that instantiated types have same type variables, or
-    // that if they do the substitutions will work,
-    // so check that parameters are mapped to the samesame concrete types
-    List<TypeParameter> typeParameters = instantiatedType.getTypeParameters();
-    List<TypeParameter> otherParameters = t.instantiatedType.getTypeParameters();
-    for (int i = 0; i < typeParameters.size(); i++) {
-      if (!(substitution
-          .get(typeParameters.get(i).getParameter())
-          .equals(t.substitution.get(otherParameters.get(i).getParameter())))) {
-        return false;
-      }
-    }
-    return true;
-  }
-
-  @Override
-  public int hashCode() {
-    return Objects.hash(instantiatedType, substitution, argumentList);
-  }
->>>>>>> 531e922b
 
   /**
    * {@inheritDoc}
@@ -140,98 +71,6 @@
 
   /**
    * {@inheritDoc}
-<<<<<<< HEAD
-=======
-   * Handles specific cases of supertypes of a parameterized type
-   *  <code>C&lt;T<sub>1</sub>,...,T<sub>n</sub>&gt;</code>
-   * instantiating the generic type
-   *  <code>C&lt;F<sub>1</sub>,...,F<sub>n</sub>&gt;</code>
-   * by substitution
-   *  <code>&#952; =[F<sub>1</sub>/T<sub>1</sub>,...,F<sub>n</sub>]</code>
-   * for which direct supertypes are:
-   * <ol>
-   *   <li> <code>D&lt;U<sub>1</sub>&#952;,...,U<sub>k</sub>&#952;&gt;</code>
-   *        where <code>D&lt;U<sub>1</sub>,...,U<sub>k</sub>&gt;</code> is a
-   *        supertype of <code>C&lt;F<sub>1</sub>,...,F<sub>n</sub>&gt;</code>.
-   *   <li> <code>C&lt;S<sub>1</sub>,...,S<sub>n</sub>&gt;</code> where
-   *        S<sub>i</sub> <i>contains</i> T<sub>i</sub> (JLS section 4.5.1).
-   *
-   *   <li> The rawtype <code>C</code>.
-   *   <li> <code>Object</code> if generic form is interface with no
-   *   interfaces as supertypes.
-   * </ol>
-   * Note that the full definition of the <i>contains</i> relation in the second
-   * clause involves wildcards, which are not currently implemented, and so the
-   * relation reduces to equality on the parameter bounds.
-   * (Tested using {@link GenericClassType#equals(Object)}.)
-   */
-  @Override
-  public boolean isSubtypeOf(ConcreteType type) throws RandoopTypeException {
-
-    if (type == null) {
-      throw new IllegalArgumentException("type must be non-null");
-    }
-
-    // Object is *the* supertype
-    if (type.isObject()) {
-      return true;
-    }
-
-    // rawtype is a direct supertype (see JLS section 4.10.2)
-    if (type.isRawtype()) {
-      return type.hasRuntimeClass(this.getRuntimeClass());
-    }
-
-    // the next two checks are short-circuiting to avoid recursive calls
-
-    // minimally, underlying Class should be assignable
-    Class<?> otherRuntimeType = type.getRuntimeClass();
-    Class<?> thisRuntimeType = this.getRuntimeClass();
-    if (!otherRuntimeType.isAssignableFrom(thisRuntimeType)) {
-      return false;
-    }
-
-    // if would-be supertype not parameterized, check supertype of generic form
-    // this is the "direct superclass" clause in definition for generic type
-    if (!type.isParameterized()) {
-      return instantiatedType.isSubtypeOf(type);
-    }
-
-    // otherwise, check more complicated cases of definition
-
-    // second clause.
-    // Not yet handling wildcards, so "contains" reduces to equality
-    if (thisRuntimeType.equals(otherRuntimeType)) {
-      return this.equals(type);
-    }
-
-    // first clause.
-    // Extra fragile because this.substitution only applies to the type
-    // variables of this.instantiatedType, which are shared by supertype objects
-    // created by Class.getGenericInterfaces() and Class.getGenericSuperClass().
-    // This is how GenericClassType.getMatchingSupertype(GenericClassType) works.
-    // If we get GenericClassType supertype via other means, the type variables
-    // will be distinct and the substitution will return null values even if the
-    // variable names and type bounds are the same.
-
-    ParameterizedType pt = (ParameterizedType) type;
-    GenericClassType genericSuperType;
-    genericSuperType = this.instantiatedType.getMatchingSupertype(pt.instantiatedType);
-    if (genericSuperType == null) { // no matching supertype
-      return false;
-    }
-    ConcreteType superType = (ConcreteType)genericSuperType.apply(this.substitution);
-    if (pt.equals(superType)) {
-      return true; // found type
-    }
-
-    // non-null superType is potentially on transitive chain to type
-    return superType.isSubtypeOf(type);
-  }
-
-  /**
-   * {@inheritDoc}
->>>>>>> 531e922b
    * @return true, since this is a parameterized type
    */
   @Override
@@ -271,17 +110,7 @@
    *
    * @return the list of type arguments
    */
-<<<<<<< HEAD
   public abstract List<TypeArgument> getTypeArguments();
-=======
-  public List<ConcreteType> getTypeArguments() {
-    List<ConcreteType> arguments = new ArrayList<>();
-    for (TypeParameter parameter : instantiatedType.getTypeParameters()) {
-      arguments.add(substitution.get(parameter.getParameter()));
-    }
-    return arguments;
-  }
->>>>>>> 531e922b
 
   /**
    * Checks whether this parameterized type is an instantiation of the given
