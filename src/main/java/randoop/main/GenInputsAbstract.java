package randoop.main;

import java.io.FileWriter;
import java.io.IOException;
import java.nio.file.Path;
import java.util.ArrayList;
import java.util.LinkedHashSet;
import java.util.List;
import java.util.Set;
import java.util.regex.Pattern;
import org.plumelib.options.Option;
import org.plumelib.options.OptionGroup;
import org.plumelib.options.Options;
import org.plumelib.options.Unpublicized;
import org.plumelib.util.EntryReader;
import randoop.Globals;
import randoop.util.Randomness;
import randoop.util.ReflectionExecutor;

/** Container for Randoop options. They are stored as static variables, not instance variables. */
@SuppressWarnings("WeakerAccess")
public abstract class GenInputsAbstract extends CommandHandler {

  public GenInputsAbstract(
      String command,
      String pitch,
      String commandGrammar,
      String where,
      String summary,
      List<String> notes,
      String input,
      String output,
      String example,
      Options options) {
    super(command, pitch, commandGrammar, where, summary, notes, input, output, example, options);
  }

  /**
   * The fully-qualified raw name of a class to test; for example, {@code
   * --testclass=java.util.TreeSet}. All of its methods are methods under test. This class is tested
   * in addition to any specified using {@code --classlist}, and must be accessible from the package
   * of the tests (set with {@code --junit-package-name}).
   */
  ///////////////////////////////////////////////////////////////////
  @OptionGroup("Code under test:  which classes and members may be used by a test")
  @Option("The fully-qualified name of a class under test")
  public static List<String> testclass = new ArrayList<>();

  /**
   * File that lists classes to test. All of their methods are methods under test.
   *
   * <p>In the file, each class under test is specified by its fully-qualified name on a separate
   * line. See an <a href= "https://randoop.github.io/randoop/manual/class_list_example.txt">
   * example</a>. These classes are tested in addition to any specified using {@code --testclass}.
   * All classes must be accessible from the package of the tests (set with {@code
   * --junit-package-name}).
   */
  @Option("File that lists classes under test")
  public static Path classlist = null;

  // A relative URL like <a href="#specifying-methods"> works when this
  // Javadoc is pasted into the manual, but not in Javadoc proper.
  /**
   * A file containing a list of methods and constructors to test, each given as a <a
   * href="https://randoop.github.io/randoop/manual/#fully-qualified-signature">fully-qualified
   * signature</a> on a separate line.
   *
   * <p>These methods augment any methods from classes given by the {@code --testclass} or {@code
   * --classlist} options.
   *
   * <p>See an <a href= "https://randoop.github.io/randoop/manual/method_list_example.txt">example
   * file</a>.
   */
  @Option("File that lists methods under test")
  public static Path methodlist = null;

  /**
   * A regex that indicates methods that should not be called directly in generated tests. This does
   * not prevent indirect calls to such methods from other, allowed methods.
   *
   * <p>Randoop will not directly call a method whose <a
   * href="https://randoop.github.io/randoop/manual/#fully-qualified-signature">fully-qualified
   * signature</a> matches the regular expression, or a method inherited from a superclass or
   * interface whose signature matches the regular expression.
   *
   * <p>If the regular expression contains anchors "{@code ^}" and "{@code $}", they refer to the
   * beginning and the end of the signature string.
   */
  @Option("Do not call methods that match regular expression <string>")
  public static List<Pattern> omitmethods = null;

  /**
   * A file containing a list of regular expressions that indicate methods that should not be
   * included in generated tests. These patterns are used along with those provided with {@code
   * --omitmethods}, and the default omissions.
   */
  @Option("File containing regular expressions for methods to omit")
  public static Path omitmethods_file = null;

  /**
   * Include methods that are otherwise omitted by default. Unless you set this to true, every
   * method replaced by the {@code replacecall} agent is treated as if it had been supplied as an
   * argument to {@code --omitmethods}.
   */
  @Option("Include methods that are omitted by default")
  public static boolean dont_omit_replaced_methods = false;

  /**
   * A fully-qualified field name of a field to be excluded from test generation. An accessible
   * field is used unless it is omitted by this or the {@code --omit-field-list} option.
   */
  @Option("Omit field from generated tests")
  public static List<String> omit_field = null;

  /**
   * File that contains fully-qualified field names to be excluded from test generation. An
   * accessible field is used unless it is omitted by this or the {@code --omit-field} option.
   */
  @Option("File containing field names to omit from generated tests")
  public static Path omit_field_list = null;

  /**
   * Restrict tests to only include public members of classes. Ordinarily, the setting of {@code
   * --junit-package-name} and package accessibility is used to determine which members will be used
   * in tests. Using this option restricts the tests to only use public members even if the class is
   * a member of the same package as the generated tests.
   */
  @Option("Only use public members in tests")
  public static boolean only_test_public_members = false;

  @Option("Ignore class names specified by user that cannot be found")
  public static boolean silently_ignore_bad_class_names = false;

  /**
   * (For debugging.) If an error or exception is thrown during type instantiation or input
   * selection, this option allows the error to be passed through to {@link
   * GenTests#handle(String[])} where a comprehensive error message is printed.
   */
  @Unpublicized
  @Option("Allow Randoop to fail on any error during test generation")
  public static boolean fail_on_generation_error = false;

  /**
   * Possible behaviors if Randoop generates a flaky test.
   *
   * @see #flaky_test_behavior
   */
  public enum FlakyTestAction {
    /** Randoop halts with a diagnostic message. */
    HALT,
    /**
     * Discard the flaky test. If Randoop produces any flaky tests, this option might slow Randoop
     * down by a factor of 2 or more.
     */
    DISCARD,
    /** Output the flaky test; the resulting test suite may fail when it is run. */
    OUTPUT
  }

  /**
   * What to do if Randoop generates a flaky test. A flaky test is one that behaves differently on
   * different executions.
   *
   * <p>Setting this option to {@code DISCARD} or {@code OUTPUT} should be considered a last resort.
   * Flaky tests are usually due to calling Randoop on side-effecting or nondeterministic methods,
   * and a better solution is not to call Randoop on such methods; see section "Nondeterminism" in
   * the Randoop manual.
   */
  @Option("What to do if a flaky test is generated")
  public static FlakyTestAction flaky_test_behavior = FlakyTestAction.HALT;

  /**
   * Whether to output error-revealing tests. Disables all output when used with {@code
   * --no-regression-tests}. Restricting output can result in long runs if the default values of
   * {@code --generated-limit} and {@code --time-limit} are used.
   */
  ///////////////////////////////////////////////////////////////////////////
  @OptionGroup("Which tests to output")
  @Option("Whether to output error-revealing tests")
  public static boolean no_error_revealing_tests = false;

  /**
   * Whether to output regression tests. Disables all output when used with {@code
   * --no-error-revealing-tests}. Restricting output can result in long runs if the default values
   * of {@code --generated-limit} and {@code --time-limit} are used.
   */
  @Option("Whether to output regression tests")
  public static boolean no_regression_tests = false;

  /**
   * Whether to include assertions in regression tests. If false, then the regression tests contain
   * no assertions (except that if the test throws an exception, it should continue to throw an
   * exception of the same type). Tests without assertions can be used to exercise the code, but
   * they do not enforce any particular behavior, such as values returned.
   */
  @Option("Whether to include assertions in regression tests")
  public static boolean no_regression_assertions = false;

  /**
   * Whether to check that generated sequences can be compiled. If true, the code for each generated
   * sequence is compiled, and the sequence is only kept if the compilation succeeds without error.
   * This check is useful because the assumptions in Randoop generation heuristics are sometimes
   * violated by input methods, and, as a result, a generated test may not compile. This check does
   * increases the runtime by approximately 50%.
   */
  @Option("Whether to check if test sequences are compilable")
  public static boolean check_compilable = true;

  /**
   * Classes that must occur in a test. Randoop will only output tests whose source code has at
   * least one use of a member of a class whose name matches the regular expression.
   */
  @Option("Classes that must occur in a test")
  public static Pattern require_classname_in_test = null;

  /**
   * File containing fully-qualified names of classes that the tests must use. This option only
   * works if Randoop is run using the <a
   * href="https://randoop.github.io/randoop/manual/index.html#covered-filter">covered-class
   * javaagent</a> to instrument the classes. A test is output only if it uses at least one of the
   * class names in the file. A test uses a class if it invokes any constructor or method of the
   * class, directly or indirectly (the constructor or method might not appear in the source code of
   * the test). Included classes may be abstract.
   */
  @Option("File containing class names that tests must cover")
  public static Path require_covered_classes = null;

  /**
   * If true, Randoop outputs both original error-revealing tests and a minimized version. Setting
   * this option may cause long Randoop run times if Randoop outputs and minimizes more than about
   * 100 error-revealing tests; consider using <a
   * href="https://randoop.github.io/randoop/manual/index.html#option:stop-on-error-test"><code>
   * --stop-on-error-test=true</code></a>. Also see the <a
   * href="https://randoop.github.io/randoop/manual/index.html#optiongroup:Test-case-minimization-options">test
   * case minimization options</a>.
   */
  // Omit this to keep the documentation short:
  // Regardless of this option's setting, minimization is enabled when
  // {@code --stop-on-error-test} is set.
  @Option("<boolean> to indicate automatic minimization of error-revealing tests")
  // Defaulting to true sometimes causes unacceptable slowdowns.
  public static boolean minimize_error_test = false;

  /** The possible values for exception behavior types. */
  public enum BehaviorType {
    /** Occurrence of exception reveals an error. */
    ERROR,
    /** Occurrence of exception is expected behavior. */
    EXPECTED,
    /** Occurrence of exception indicates an invalid test. */
    INVALID
  }

  /**
   * If a test throws a checked exception, should it be included in the error-revealing test suite
   * (value: ERROR), regression test suite (value: EXPECTED), or should it be discarded (value:
   * INVALID)?
   */
  ///////////////////////////////////////////////////////////////////////////
  @OptionGroup("Test classification")
  @Option("Whether checked exception is an ERROR, EXPECTED or INVALID")
  public static BehaviorType checked_exception = BehaviorType.EXPECTED;

  /**
   * If a test throws an unchecked exception other than {@code ConcurrentModificationException},
   * {@code NoClassDefFoundError}, {@code NullPointerException}, {@code OutOfMemoryError}, and
   * {@code StackOverflowError}, should the test be included in the error-revealing test suite
   * (value: ERROR), regression test suite (value: EXPECTED), or should it be discarded (value:
   * INVALID)?
   *
   * <p>The arguments {@code --cm-exception}, {@code --ncdf-exception}, {@code --npe-on-null-input},
   * {@code --npe-on-non-null-input}, {@code --oom-exception}, and {@code --sof-exception} handle
   * special cases of unchecked exceptions.
   */
  @Option("Whether unchecked exception is an ERROR, EXPECTED or INVALID")
  public static BehaviorType unchecked_exception = BehaviorType.EXPECTED;

  /**
   * If a test throws a {@code ConcurrentModificationException} exception, should it be included in
   * the error-revealing test suite (value: ERROR), regression test suite (value: EXPECTED), or
   * should it be discarded (value: INVALID)?
   */
  @Option("Whether ConcurrentModificationException is an ERROR, EXPECTED or INVALID")
  public static BehaviorType cm_exception = BehaviorType.INVALID;

  /**
   * If a test throws a {@code NoClassDefFoundError} exception, should it be included in the
   * error-revealing test suite (value: ERROR), regression test suite (value: EXPECTED), or should
   * it be discarded (value: INVALID)?
   */
  @Option("Whether NoClassDefFoundError is an ERROR, EXPECTED or INVALID")
  public static BehaviorType ncdf_exception = BehaviorType.INVALID;

  /**
   * If a test that passes {@code null} as an argument throws a {@code NullPointerException}, should
   * the test be be included in the error-revealing test suite (value: ERROR), regression test suite
   * (value: EXPECTED), or should it be discarded (value: INVALID)?
   */
  @Option("Whether NullPointerException on null inputs is an ERROR, EXPECTED or INVALID")
  public static BehaviorType npe_on_null_input = BehaviorType.EXPECTED;

  /**
   * If a test that never passes {@code null} as an argument throws a {@code NullPointerException},
   * should the test be included in the error-revealing test suite (value: ERROR), regression test
   * suite (value: EXPECTED), or should it be discarded (value: INVALID)?
   */
  @Option("Whether NullPointerException on non-null inputs is an ERROR, EXPECTED or INVALID")
  public static BehaviorType npe_on_non_null_input = BehaviorType.ERROR;

  /**
   * If a test throws an {@code OutOfMemoryError} exception, should it be included in the
   * error-revealing test suite (value: ERROR), regression test suite (value: EXPECTED), or should
   * it be discarded (value: INVALID)?
   */
  @Option("Whether OutOfMemoryError is an ERROR, EXPECTED or INVALID")
  public static BehaviorType oom_exception = BehaviorType.INVALID;

  /**
   * If a test throws a {@code StackOverflowError} exception, should it be included in the
   * error-revealing test suite (value: ERROR), regression test suite (value: EXPECTED), or should
   * it be discarded (value: INVALID)?
   */
  @Option("Whether StackOverflowError is an ERROR, EXPECTED or INVALID")
  public static BehaviorType sof_exception = BehaviorType.INVALID;

  ///////////////////////////////////////////////////////////////////
  /** Read file of specifications; see manual section "Specifying expected code behavior". */
  @Option("JSON specifications for methods/constructors")
  public static List<Path> specifications = null;

  /**
   * Use built-in specifications for JDK classes and for classes that inherit from them, as if they
   * had been supplied using the {@code --specifications} command-line argument.
   */
  @Option("Use specifications for JDK classes to classify behaviors for methods/constructors")
  public static boolean use_jdk_specifications = true;

  /**
   * Make Randoop proceed, instead of failing, if the Java condition text of a specification cannot
   * be compiled.
   */
  @Option("Terminate Randoop if specification condition is uncompilable")
  public static boolean ignore_condition_compilation_error = false;

  /**
   * Make Randoop treat a specification whose execution throws an exception as returning {@code
   * false}. If true, Randoop treats {@code x.f == 22} equivalently to the wordier {@code x != null
   * && x.f == 22}. If false, Randoop halts when a specification throws an exception.
   */
  @Option("Terminate Randoop if specification condition throws an exception")
  public static boolean ignore_condition_exception = false;

  ///////////////////////////////////////////////////////////////////
  /**
   * File containing side-effect-free observer methods, each given as a <a
   * href="https://randoop.github.io/randoop/manual/#fully-qualified-signature">fully-qualified
   * signature</a> on a separate line. Specifying observers has two benefits: it makes regression
   * tests stronger, and it helps Randoop create smaller tests.
   */
  @OptionGroup("Observer methods")
  @Option("File containing observer functions")
  // This file is used to populate RegressionCaptureGenerator.observer_map
  public static Path observers = null;

  /**
   * Maximum number of seconds to spend generating tests. Zero means no limit. If nonzero, Randoop
   * is nondeterministic: it may generate different test suites on different runs.
   *
   * <p>The default value is appropriate for generating tests for a single class in the context of a
   * larger program, but is too small to be effective for generating tests for an entire program.
   *
   * <p>Randoop may run for longer than this because of long-running tests. The elapsed time is
   * checked after each test, not during its execution.
   */
  ///////////////////////////////////////////////////////////////////
  @OptionGroup("Limiting test generation")
  @Option("Maximum number of seconds to spend generating tests")
  public static int time_limit = 100;

  private static int LIMIT_DEFAULT = 100000000;

  /** Maximum number of attempts to generate a test method candidate. */
  @Option("Maximum number of attempts to generate a candidate test")
  public static int attempted_limit = LIMIT_DEFAULT;

  /** Maximum number of test method candidates generated internally. */
  @Option("Maximum number of candidate tests generated")
  public static int generated_limit = LIMIT_DEFAULT;

  /**
   * The maximum number of regression and error-revealing tests to output. If there is no output,
   * this limit has no effect. There is no output when using either {@code --dont-output-tests} or
   * {@code --no-error-revealing-tests} together with {@code --no-regression-tests}.
   *
   * <p>In the current implementation, the number of tests in the output can be substantially
   * smaller than this limit.
   */
  @Option("Maximum number of tests to ouput")
  public static int output_limit = LIMIT_DEFAULT;

  /**
   * Wraps the three ways of limiting Randoop test generation.
   *
   * <p>The purpose is to shorten parameter lists and make them easier to read.
   */
  public static class Limits {
    /* Maximum time in milliseconds to spend in generation. Must be non-negative. Zero means no limit. */
    public int time_limit_millis;
    /* Maximum number of attempts to generate a sequence. Must be non-negative. */
    public int attempted_limit;
    /* Maximum number of sequences to generate. Must be non-negative. */
    public int generated_limit;
    /* Maximum number of sequences to output. Must be non-negative. */
    public int output_limit;

    public Limits() {
      this(
          GenInputsAbstract.time_limit,
          GenInputsAbstract.attempted_limit,
          GenInputsAbstract.generated_limit,
          GenInputsAbstract.output_limit);
    }

    /**
     * @param time_limit maximum time in seconds to spend in generation. Must be non-negative. Zero
     *     means no limit.
     * @param attempted_limit the maximum number of attempts to create a sequence. Must be
     *     non-negative.
     * @param generated_limit the maximum number of sequences to output. Must be non-negative.
     * @param output_limit the maximum number of sequences to generate. Must be non-negative.
     */
    public Limits(int time_limit, int attempted_limit, int generated_limit, int output_limit) {
      this.time_limit_millis = time_limit * 1000;
      this.attempted_limit = attempted_limit;
      this.generated_limit = generated_limit;
      this.output_limit = output_limit;
    }
  }

  /** Do not generate tests with more than this many statements. */
  @Option("Do not generate tests with more than this many statements")
  public static int maxsize = 100;

  /** Stop generation as soon as one error-revealing test has been generated. */
  @Option("Stop after generating any error-revealing test")
  public static boolean stop_on_error_test = false;

  /**
   * Use null with the given frequency as an argument to method calls.
   *
   * <p>For example, a null ratio of 0.05 directs Randoop to use {@code null} as an input 5 percent
   * of the time when a non-{@code null} value of the appropriate type is available.
   *
   * <p>Unless --forbid_null is true, a {@code null} value will still be used if no other value can
   * be passed as an argument even if --null-ratio=0.
   *
   * <p>Randoop never uses {@code null} for receiver values.
   */
  ///////////////////////////////////////////////////////////////////
  @OptionGroup("Values used in tests")
  @Option("Use null as an input with the given frequency")
  public static double null_ratio = 0.05;

  /**
   * Do not use {@code null} as input to methods or constructors, even when no other argument value
   * can be generated.
   *
   * <p>If true, Randoop will not generate a test when unable to find a non-null value of
   * appropriate type as an input. This could result in certain class members being untested.
   */
  @Option("Never use null as input to methods or constructors")
  public static boolean forbid_null = false;

  /**
   * A file containing literal values to be used as inputs to methods under test, or "CLASSES".
   *
   * <p>Literals in these files are used in addition to all other constants in the pool. For the
   * format of this file, see documentation in class {@link randoop.reflection.LiteralFileReader}.
   * The special value "CLASSES" (with no quotes) means to read literals from all classes under
   * test.
   */
  @Option("A file containing literal values to be used as inputs to methods under test")
  public static List<String> literals_file = new ArrayList<>();

  /**
   * How to use literal values that are specified via the {@code --literals-file} command-line
   * option.
   *
   * @see ClassLiteralsMode
   */
  @Option(
      "How to use literal values specified via --literals-file: ALL, CLASS_OR_ALL, PACKAGE, CLASS, or NONE")
  public static ClassLiteralsMode literals_level = ClassLiteralsMode.CLASS_OR_ALL;

  /**
   * The possible values of the literals_level command-line argument.
   *
   * @see #literals_level
   */
  public enum ClassLiteralsMode {
    /** Do not use literals specified in a literals file. */
    NONE,
    /** A literal for a given class is used as input only to methods of that class. */
    CLASS,
    /** A literal is used as input to methods of any classes in the same package. */
    PACKAGE,
    /**
     * a literal for a given class is used as input only to methods of that class with probability
     * <code>--p-const</code>, otherwise each literal is used as input to any method under test
     */
    CLASS_OR_ALL,
    /** Each literal is used as input to any method under test. */
    ALL
  }

<<<<<<< HEAD
  /** What probability to select from only extracted literal sequences during sequence selection. */
  @Option("What probability to select only extracted literals")
  public static double p_const = .01;

  @Unpublicized
  @Option("Use values that are extracted from classes under test")
  public static boolean enable_constant_mining = true;
=======
  @Unpublicized
  @Option("Bias method selection to favor sequences with lower 'cost' (execution time and size)")
  public static boolean enable_orienteering = true;
>>>>>>> 0939d56e

  // Implementation note: when checking whether a String S exceeds the given
  // maxlength, we test if StringEscapeUtils.escapeJava(S), because this is
  // the length of the string that will atually be printed out as code.
  /**
   * Maximum length of strings in generated tests, including in assertions. Strings longer than 65KB
   * (or about 10,000 characters) may be rejected by the Java compiler, according to the Java
   * Virtual Machine specification.
   */
  @Option("Maximum length of Strings in generated tests")
  public static int string_maxlen = 10000;

  ///////////////////////////////////////////////////////////////////
  /**
   * Try to reuse values from a sequence with the given frequency. If an alias ratio is given, it
   * should be between 0 and 1.
   *
   * <p>A ratio of 0 results in tests where each value created within a test input is typically used
   * at most once as an argument in a method call. A ratio of 1 tries to maximize the number of
   * times values are used as inputs to parameters within a test.
   */
  @OptionGroup("Varying the nature of generated tests")
  @Option("Reuse values with the given frequency")
  public static double alias_ratio = 0;

  /**
   * Favor shorter sequences when assembling new sequences out of old ones.
   *
   * <p>Randoop generates new tests by combining old previously-generated tests. If this option is
   * given, tests with fewer calls are given greater weight during its random selection. This has
   * the overall effect of producing smaller JUnit tests.
   */
  @Option("Favor shorter tests during generation")
  public static boolean small_tests = false;

  /**
   * Clear the component set each time it contains the given number of inputs.
   *
   * <p>Randoop stores previously-generated tests in a "component" set, and uses them to generate
   * new tests. Setting this variable to a small number can sometimes result in a greater variety of
   * tests generated during a single run.
   */
  @Option("Clear the component set when it gets this big")
  public static int clear = 100000000;

  ///////////////////////////////////////////////////////////////////
  /** Maximum number of tests to write to each JUnit file */
  @OptionGroup("Outputting the JUnit tests")
  @Option("Maximum number of tests to write to each JUnit file")
  public static int testsperfile = 500;

  /** Base name (no ".java" suffix) of the JUnit file containing error-revealing tests */
  @Option("Base name of the JUnit file(s) containing error-revealing tests")
  public static String error_test_basename = "ErrorTest";

  /** Base name (no ".java" suffix) of the JUnit file containing regression tests */
  @Option("Base name of the JUnit file(s) containing regression tests")
  public static String regression_test_basename = "RegressionTest";

  /**
   * Name of the package for the generated JUnit files. When the package is the same as the package
   * of a class under test, then package visibility rules are used to determine whether to include
   * the class or class members in a test. Tests can be restricted to public members only by using
   * the option {@code --only-test-public-members}.
   */
  @Option("Name of the package for the generated JUnit files (optional)")
  public static String junit_package_name;

  /**
   * Name of file containing code text to be added to the <a
   * href="http://junit.sourceforge.net/javadoc/org/junit/Before.html">{@code @Before}</a>-annotated
   * method of each generated test class. Code is uninterpreted, and, so, is not run during
   * generation. Intended for use when run-time behavior of classes under test requires setup
   * behavior that is not needed for execution by reflection. (The annotation {@code @Before} is
   * JUnit 4, and {@code @BeforeEach} is JUnit 5.)
   */
  @Option("Filename for code to include in Before-annotated method of test classes")
  public static String junit_before_each = null;

  /**
   * Name of file containing code text to be added to the <a
   * href="http://junit.sourceforge.net/javadoc/org/junit/After.html">{@code @After} </a>-annotated
   * method of each generated test class. Intended for use when run-time behavior of classes under
   * test requires tear-down behavior that is not needed for execution by reflection. Code is
   * uninterpreted, and, so, is not run during generation. (The annotation {@code @After} is JUnit
   * 4, and {@code @AfterEach} is JUnit 5.)
   */
  @Option("Filename for code to include in After-annotated method of test classes")
  public static String junit_after_each = null;

  /**
   * Name of file containing code text to be added to the <a
   * href="http://junit.sourceforge.net/javadoc/org/junit/BeforeClass.html">{@code @BeforeClass}</a>-annotated
   * method of each generated test class. Intended for use when run-time behavior of classes under
   * test requires setup behavior that is not needed for execution by reflection. Code is
   * uninterpreted, and, so, is not run during generation. (The annotation {@code @BeforeClass} is
   * JUnit 4, and {@code @BeforeAll} is JUnit 5.)
   */
  @Option("Filename for code to include in BeforeClass-annotated method of test classes")
  public static String junit_before_all = null;

  /**
   * Name of file containing code text to be added to the <a
   * href="http://junit.sourceforge.net/javadoc/org/junit/AfterClass.html">{@code @AfterClass}</a>-annotated
   * method of each generated test class. Intended for use when run-time behavior of classes under
   * test requires tear-down behavior that is not needed for execution by reflection. Code is
   * uninterpreted, and, so, is not run during generation. (The annotation {@code @AfterClass} is
   * JUnit 4, and {@code @AfterAll} is JUnit 5.)
   */
  @Option("Filename for code to include in AfterClass-annotated method of test classes")
  public static String junit_after_all = null;

  /** Name of the directory to which JUnit files should be written */
  @Option("Name of the directory to which JUnit files should be written")
  public static String junit_output_dir = null;

  /**
   * Run test generation without output. May be desirable when running with a visitor.
   *
   * <p>NOTE: Because there is no output, the value of {@code --output-limit} will never be met, so
   * be sure to set {@code --generated-limit} or {@code --time-limit} to a reasonable value when
   * using this option.
   */
  @Option("Run Randoop but do not output JUnit tests")
  public static boolean dont_output_tests = false;

  /**
   * Whether to use JUnit's standard reflective mechanisms for invoking tests. JUnit's reflective
   * invocations can interfere with code instrumentation, such as by the DynComp tool. If that is a
   * problem, then set this to false and Randoop will output tests that use direct method calls
   * instead of reflection. The tests will include a {@code main} method and will execute methods
   * and assertions, but won't be JUnit suites.
   */
  @Option("If true, use JUnit's reflective invocation; if false, use direct method calls")
  public static boolean junit_reflection_allowed = true;

  ///////////////////////////////////////////////////////////////////
  @OptionGroup("Runtime environment")
  // We do this rather than using java -D so that we can easily pass these
  // to other JVMs
  @Option("-D Specify system properties to be set (similar to java -Dx=y)")
  public static List<String> system_props = new ArrayList<>();

  @Option("Capture all output to stdout and stderr")
  public static boolean capture_output = false;

  /**
   * The random seed to use in the generation process. If you want to produce multiple different
   * test suites, run Randoop multiple times with a different random seed. By default, Randoop is
   * deterministic: you do not need to provide this option to make Randoop deterministic.
   */
  ///////////////////////////////////////////////////////////////////
  @OptionGroup("Controlling randomness")
  @Option("The random seed to use in the generation process")
  public static int randomseed = (int) Randomness.SEED;

  // Currently, Randoop is deterministic, and there isn't a way to make Randoop not pay the costs of
  // (for example) LinkedHashMaps instead of HashMaps.  The only effect of this command-line
  // argument is to forbid certain other command-line arguments that would themselves introduce
  // nondeterminism.
  /**
   * If true, Randoop is deterministic: running Randoop twice with the same arguments (including
   * {@code --randomseed}) will produce the same test suite, so long as the program under test is
   * deterministic. If false, Randoop may or may not produce the same test suite. To produce
   * multiple different test suites, use the {@code --randomseed} command-line option.
   */
  @Option("If true, Randoop is deterministic")
  public static boolean deterministic = false;

  ///////////////////////////////////////////////////////////////////
  @OptionGroup("Logging, notifications, and troubleshooting Randoop")
  @Option("Run noisily: display information such as progress updates.")
  public static boolean progressdisplay = true;

  // Default value for progressintervalmillis; helps to see if user has set it.
  public static long PROGRESSINTERVALMILLIS_DEFAULT = 60000;

  @Option("Display progress message every <int> milliseconds. -1 means no display.")
  public static long progressintervalmillis = PROGRESSINTERVALMILLIS_DEFAULT;

  @Option("Display progress message every <int> attempts to create a test; -1 means none")
  public static long progressintervalsteps = 1000;

  @Option("Perform expensive internal checks (for Randoop debugging)")
  public static boolean debug_checks = false;

  /**
   * A file to which to log lots of information. If not specified, no logging is done. Enabling the
   * logs slows down Randoop.
   */
  @Option("<filename> Log lots of information to this file")
  public static FileWriter log = null;

  /**
   * A file to which to log selections; helps find sources of non-determinism. If not specified, no
   * logging is done.
   */
  @Option("<filename> Log each random selection to this file")
  public static FileWriter selection_log = null;

  /** A file to which to log the operation usage history. */
  @Option("<filename> Log operation usage counts to this file")
  public static FileWriter operation_history_log = null;

  @Option("Display source if a generated test contains a compilation error.")
  public static boolean print_erroneous_file = false;

  /**
   * Create sequences but never execute them. Used to test performance of Randoop's sequence
   * generation code.
   */
  @Unpublicized
  @Option("Create sequences but never execute them")
  public static boolean dontexecute = false;

  ///////////////////////////////////////////////////////////////////
  /** Install the given runtime visitor. See class randoop.ExecutionVisitor. */
  @OptionGroup(value = "Advanced extension points")
  @Option("Install the given runtime visitor")
  public static List<String> visitor = new ArrayList<>();

  ///////////////////////////////////////////////////////////////////
  // This is only here to keep the ICSE07ContainersTest working
  // TODO Need to decide to keep the heuristic that uses this in
  /////////////////////////////////////////////////////////////////// ForwardGenerator
  @OptionGroup(value = "Pacheco thesis", unpublicized = true)
  @Unpublicized
  @Option("Use heuristic that may randomly repeat a method call several times")
  public static boolean repeat_heuristic = false;

  /** Check that the options given satisfy any specified constraints, and fail if they do not. */
  public void checkOptionsValid() {

    if (alias_ratio < 0 || alias_ratio > 1) {
      throw new RandoopUsageError("--alias-ratio must be between 0 and 1, inclusive.");
    }

    if (null_ratio < 0 || null_ratio > 1) {
      throw new RandoopUsageError("--null-ratio must be between 0 and 1, inclusive.");
    }

    if (maxsize <= 0) {
      throw new RandoopUsageError(
          "Maximum sequence size --maxsize must be greater than zero but was " + maxsize);
    }

    if (!literals_file.isEmpty() && literals_level == ClassLiteralsMode.NONE) {
      throw new RandoopUsageError(
          "Invalid parameter combination: specified a class literal file and --use-class-literals=NONE");
    }

    if (deterministic && ReflectionExecutor.usethreads) {
      throw new RandoopUsageError(
          "Invalid parameter combination: --deterministic with --usethreads");
    }

    if (deterministic && time_limit != 0) {
      throw new RandoopUsageError(
          "Invalid parameter combination: --deterministic without --time-limit=0");
    }

    if (deterministic && progressintervalmillis != -1) {
      if (progressintervalmillis == PROGRESSINTERVALMILLIS_DEFAULT) {
        // User didn't supply --progressintervalmillis_default; set it to -1 to suppress output
        progressintervalmillis = -1;
      } else {
        throw new RandoopUsageError(
            "Invalid parameter combination: --deterministic with --progressintervalmillis");
      }
    }

    if (deterministic && enable_orienteering) {
      throw new RandoopUsageError(
          "Invalid parameter combination: --deterministic with --enable-orienteering");
    }

    if (ReflectionExecutor.call_timeout != ReflectionExecutor.CALL_TIMEOUT_DEFAULT
        && !ReflectionExecutor.usethreads) {
      throw new RandoopUsageError(
          "Invalid parameter combination: --call-timeout without --usethreads");
    }

    if (time_limit == 0
        && attempted_limit >= LIMIT_DEFAULT
        && generated_limit >= LIMIT_DEFAULT
        && output_limit >= LIMIT_DEFAULT) {
      throw new RandoopUsageError(
          String.format(
              "Unlikely parameter combination: --time-limit=%s --attempted-limit=%s --generated-limit=%s --output-limit=%s",
              time_limit, attempted_limit, generated_limit, output_limit));
    }

    if (classlist == null && methodlist == null && testclass.isEmpty()) {
      throw new RandoopUsageError(
          "You must specify some classes or methods to test."
              + Globals.lineSep
              + "Use the --classlist, --testclass, or --methodlist options.");
    }

    if (small_tests && enable_orienteering) {
      throw new RandoopUsageError(
          "Invalid parameter combination: --small_tests with --enable_orienteering");
    }
  }

  public static Set<String> getClassnamesFromArgs() {
    Set<String> classnames = getStringSetFromFile(classlist, "tested classes");
    classnames.addAll(testclass);
    return classnames;
  }

  /**
   * Returns a set consisting of the lines of the file, except those starting with "#". Returns
   * empty set if listFile is null.
   *
   * @param listFile the file containing the strings
   * @param fileDescription string used in error messages
   * @return the lines in the file, or null if listFile is null
   */
  public static Set<String> getStringSetFromFile(Path listFile, String fileDescription) {
    return getStringSetFromFile(listFile, fileDescription, "^#.*", null);
  }

  /**
   * Returns a set consisting of the lines of the file. Returns empty set if listFile is null.
   *
   * @param listFile the file containing the strings
   * @param fileDescription string used in error messages
   * @param commentRegex indicates which lines are comments that should be ignored
   * @param includeRegex if this string appears in the file, then another file is recursively read
   * @return the strings in the file, or null if listFile is null
   */
  @SuppressWarnings("SameParameterValue")
  public static Set<String> getStringSetFromFile(
      /*@Nullable*/ Path listFile,
      String fileDescription,
      String commentRegex,
      String includeRegex) {
    Set<String> elementSet = new LinkedHashSet<>();
    if (listFile != null) {
      try (EntryReader er = new EntryReader(listFile.toFile(), commentRegex, includeRegex)) {
        for (String line : er) {
          String trimmed = line.trim();
          if (!trimmed.isEmpty()) {
            elementSet.add(trimmed);
          }
        }
      } catch (IOException e) {
        String message =
            String.format(
                "Error while reading %s file %s: %s%n", fileDescription, listFile, e.getMessage());
        throw new RandoopUsageError(message, e);
      }
    }
    return elementSet;
  }
}<|MERGE_RESOLUTION|>--- conflicted
+++ resolved
@@ -513,7 +513,6 @@
     ALL
   }
 
-<<<<<<< HEAD
   /** What probability to select from only extracted literal sequences during sequence selection. */
   @Option("What probability to select only extracted literals")
   public static double p_const = .01;
@@ -521,11 +520,10 @@
   @Unpublicized
   @Option("Use values that are extracted from classes under test")
   public static boolean enable_constant_mining = true;
-=======
+
   @Unpublicized
   @Option("Bias method selection to favor sequences with lower 'cost' (execution time and size)")
-  public static boolean enable_orienteering = true;
->>>>>>> 0939d56e
+  public static boolean enable_orienteering = false;
 
   // Implementation note: when checking whether a String S exceeds the given
   // maxlength, we test if StringEscapeUtils.escapeJava(S), because this is
@@ -828,6 +826,11 @@
     if (small_tests && enable_orienteering) {
       throw new RandoopUsageError(
           "Invalid parameter combination: --small_tests with --enable_orienteering");
+    }
+
+    if (enable_constant_mining && enable_orienteering) {
+      throw new RandoopUsageError(
+          "Invalid parameter combination: --enable_constant_mining with --enable_orienteering");
     }
   }
 
