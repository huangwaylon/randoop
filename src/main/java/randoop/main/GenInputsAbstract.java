package randoop.main;

import java.io.File;
import java.io.FileWriter;
import java.io.IOException;
import java.util.ArrayList;
import java.util.LinkedHashSet;
import java.util.List;
import java.util.Set;
import java.util.regex.Pattern;
import plume.EntryReader;
import plume.Option;
import plume.OptionGroup;
import plume.Options;
import plume.Unpublicized;
import randoop.util.Randomness;
import randoop.util.Util;

/** Container for Randoop options. */
public abstract class GenInputsAbstract extends CommandHandler {

  public GenInputsAbstract(
      String command,
      String pitch,
      String commandGrammar,
      String where,
      String summary,
      List<String> notes,
      String input,
      String output,
      String example,
      Options options) {
    super(command, pitch, commandGrammar, where, summary, notes, input, output, example, options);
  }

  /**
   * The fully-qualified name of a class to test; for example, <code>--testclass=java.util.TreeSet
   * </code>. All of its methods are methods under test. This class is tested in addition to any
   * specified using <code>--classlist</code>, and must be accessible from the package of the tests
   * (set with <code>--junit-package-name</code>).
   */
  ///////////////////////////////////////////////////////////////////
  @OptionGroup("Code under test:  which methods may be called by a test")
  @Option("The fully-qualified name of a class under test")
  public static List<String> testclass = new ArrayList<>();

  /**
   * File that lists classes to test. All of their methods are methods under test.
   *
   * <p>In the file, each class under test is specified by its fully-qualified name on a separate
   * line. See an <a href= "https://randoop.github.io/randoop/manual/class_list_example.txt">
   * example</a>. These classes are tested in addition to any specified using <code>--testclass
   * </code>. All classes must be accessible from the package of the tests (set with <code>
   * --junit-package-name</code>).
   */
  @Option("File that lists classes under test")
  public static File classlist = null;

  // A relative URL like <a href="#specifying-methods"> works when this
  // Javadoc is pasted into the manual, but not in Javadoc proper.
  /**
   * File that lists methods to test.
   *
   * <p>In the file, each each method under test is specified on a separate line. The list of
   * methods given by this argument augment any methods determined via the <code>--testclass</code>
   * or <code>--classlist</code> option.
   *
   * <p>A constructor line begins with <code>"cons :"</code> followed by the classname, the string
   * {@code <init>}, and the constructor's parameter types enclosed in parentheses. Methods are
   * specified in a similar way. For example:
   *
   * <pre>{@code
   * cons : Type0.<init>(Type1, Type2, ..., TypeN)
   * method : Type0.method_name(Type1, Type2, ..., TypeN)
   * }</pre>
   *
   * <p>Each <code>Type<i>i</i></code> must be fully-qualified (include package names).
   *
   * <p>See an <a href= "https://randoop.github.io/randoop/manual/method_list_example.txt">
   * example</a>.
   */
  @Option("File that lists methods under test")
  public static File methodlist = null;

  /**
   * Randoop will not attempt to directly call methods whose {@link
   * java.lang.reflect.Method#toString()} matches the regular expression given. This does not
   * prevent indirect calls to such methods from other, allowed methods.
   *
   * <p>Randoop only calls methods that are specified by one of the <code>--testclass</code>, <code>
   * -classlist</code>, or <code>--methodlist</code> command-line options; the purpose of <code>
   * --omitmethods</code> is to override one of those other command-line options.
   */
  @Option("Do not call methods that match regular expression <string>")
  public static Pattern omitmethods = null;

  /**
   * File that contains fully-qualified field names to be excluded from test generation. Otherwise,
   * Randoop includes all public fields of classes under test as observer methods.
   */
  @Option("File containing field names to omit from generated tests")
  public static File omit_field_list = null;

  /**
   * Restrict tests to only include public members of classes. Ordinarily, the setting of <code>
   * --junit-package-name</code> and package accessibility is used to determine which members will
   * be used in tests. Using this option restricts the tests to only use public members even if the
   * class is a member of the same package as the generated tests.
   */
  @Option("Only use public members in tests")
  public static boolean only_test_public_members = false;

  @Option("Ignore class names specified by user that cannot be found")
  public static boolean silently_ignore_bad_class_names = false;

  /**
   * (For debugging.) If an error or exception is thrown during type instantiation or input
   * selection, this option allows the error to be passed through to {@link
   * GenTests#handle(String[])} where a comprehensive error message is printed.
   */
  @Unpublicized
  @Option("Allow Randoop to fail on any error during test generation")
  public static boolean fail_on_generation_error = false;

  /**
   * Classes, one of which every test must use. Randoop will only output tests whose source code has
   * at least one use of a member of a class whose name matches the regular expression.
   */
  @Option("Classes, one of which every test must use")
  public static Pattern include_if_classname_appears = null;

  /**
   * File containing fully qualified names of classes that the tests must exercise. This option only
   * works if Randoop is run using the <a
   * href="https://randoop.github.io/randoop/manual/index.html#exercised-filter">exercised-class
   * javaagent</a> to instrument the classes. A test is output only if it exercises at least one of
   * the class names in the file. A test exercises a class if it executes any constructor or method
   * of the class, directly or indirectly (the constructor or method might not appear in the source
   * code of the test). Included classes may be abstract.
   */
  @Option("File containing class names that tests must exercise")
  public static File include_if_class_exercised = null;

  /**
   * If false, Randoop halts and gives diagnostics about flaky tests -- tests that behave
   * differently on different executions. If true, Randoop ignores them and does not output them.
   *
   * <p>Use of this option is a last resort. Flaky tests are usually due to calling Randoop on
   * side-effecting or nondeterministic methods, and a better solution is not to call Randoop on
   * such methods.
   */
  @Option("Whether to ignore non-determinism in test execution")
  public static boolean ignore_flaky_tests = false;

  /**
   * Whether to output error-revealing tests. Disables all output when used with <code>
   * --no-regression-tests</code>. Restricting output can result in long runs if the default values
   * of <code>--inputlimit</code> and <code>--timelimit</code> are used.
   */
  ///////////////////////////////////////////////////////////////////////////
  @OptionGroup("Which tests to output")
  @Option("Whether to output error-revealing tests")
  public static boolean no_error_revealing_tests = false;

  /**
   * Whether to output regression tests. Disables all output when used with <code>
   * --no-error-revealing-tests</code>. Restricting output can result in long runs if the default
   * values of <code>--inputlimit</code> and <code>--timelimit</code> are used.
   */
  @Option("Whether to output regression tests")
  public static boolean no_regression_tests = false;

  /**
   * Whether to include assertions in regression tests. If false, then the regression tests contain
   * no assertions (except that if the test throws an exception, it should continue to throw an
   * exception of the same type). Tests without assertions can be used to exercise the code, but
   * they do not enforce any particular behavior, such as values returned.
   */
  @Option("Whether to include assertions in regression tests")
  public static boolean no_regression_assertions = false;

  /**
   * Whether to check that generated sequences can be compiled. If true, the code for each generated
   * sequence is compiled, and the sequence is only kept if the compilation succeeds without error.
   * This check is useful because the assumptions in Randoop generation heuristics are sometimes
   * violated by input methods, and, as a result, a generated test may not compile. This check does
   * increases the runtime by approximately 50%.
   */
  @Option("Whether to check if test sequences are compilable")
  public static boolean check_compilable = true;

  /**
   * The possible values for exception behavior types. The order INVALID, ERROR, EXPECTED should be
   * maintained.
   */
  public enum BehaviorType {
    /** Occurrence of exception reveals an error */
    ERROR,
    /** Occurrence of exception is expected behavior */
    EXPECTED,
    /** Occurrence of exception indicates an invalid test */
    INVALID
  }

  /**
   * If a test throws a checked exception, should it be included in the error-revealing test suite
   * (value: ERROR), regression test suite (value: EXPECTED), or should it be discarded (value:
   * INVALID)?
   */
  ///////////////////////////////////////////////////////////////////////////
  @OptionGroup("Test classification")
  @Option("Whether checked exception is an ERROR, EXPECTED or INVALID")
  public static BehaviorType checked_exception = BehaviorType.EXPECTED;

  /**
   * If a test throws an unchecked exception other than <code>OutOfMemoryError</code>, <code>
   * StackOverflowError</code>, and <code>NullPointerException</code>, should the test be included
   * in the error-revealing test suite (value: ERROR), regression test suite (value: EXPECTED), or
   * should it be discarded (value: INVALID)?
   *
   * <p>The arguments <code>--npe-on-null-input</code>, <code>--npe-on-non-null-input</code>, <code>
   * --oom-exception</code>, and <code>--sof-exception</code> handle special cases of unchecked
   * exceptions.
   */
  @Option("Whether unchecked exception is an ERROR, EXPECTED or INVALID")
  public static BehaviorType unchecked_exception = BehaviorType.EXPECTED;

  /**
   * If a test that passes <code>null</code> as an argument throws a <code>NullPointerException
   * </code>, should the test be be included in the error-revealing test suite (value: ERROR),
   * regression test suite (value: EXPECTED), or should it be discarded (value: INVALID)?
   */
  @Option("Whether NullPointerException on null inputs is an ERROR, EXPECTED or INVALID")
  public static BehaviorType npe_on_null_input = BehaviorType.EXPECTED;

  /**
   * If a test that never passes <code>null</code> as an argument throws a <code>
   * NullPointerException</code>, should the test be included in the error-revealing test suite
   * (value: ERROR), regression test suite (value: EXPECTED), or should it be discarded (value:
   * INVALID)?
   */
  @Option("Whether NullPointerException on non-null inputs is an ERROR, EXPECTED or INVALID")
  public static BehaviorType npe_on_non_null_input = BehaviorType.ERROR;

  /**
   * If a test throws an <code>OutOfMemoryError</code> exception, should it be included in the
   * error-revealing test suite (value: ERROR), regression test suite (value: EXPECTED), or should
   * it be discarded (value: INVALID)?
   */
  @Option("Whether OutOfMemoryException is an ERROR, EXPECTED or INVALID")
  public static BehaviorType oom_exception = BehaviorType.INVALID;

  /**
   * If a test throws a <code>StackOverflowError</code> exception, should it be included in the
   * error-revealing test suite (value: ERROR), regression test suite (value: EXPECTED), or should
   * it be discarded (value: INVALID)?
   */
  @Option("Whether StackOverflowError is an ERROR, EXPECTED or INVALID")
  public static BehaviorType sof_exception = BehaviorType.INVALID;

  /**
<<<<<<< HEAD
   * Read Toradocu JSON condition file to use Toradocu generated conditions to control how tests are
   * classified.
   *
   * <p>Param-conditions are used as pre-conditions on method/constructor calls, with test sequences
   * where the condition fails being classified as {@link BehaviorType#INVALID}.
   *
   * <p>Throws-conditions are used to check exceptions: if the inputs to the call satisfy the
   * condition, when the exception is thrown the sequence is {@link BehaviorType#EXPECTED}, but, if
   * it is not, the sequence is classified as {@link BehaviorType#ERROR}. If the throws-condition is
   * not satisfied by the input, then ordinary classification is applied.
   */
  @Option("Use Toradocu condition JSON file to classify behaviors for methods/constructors")
  public static List<File> toradocu_conditions = null;

  /**
   * Throw exception when cannot find expected condition methods in Toradocu output. Otherwise a
   * warning message is printed and the condition is ignored.
   */
  @Unpublicized
  @Option("Allow failure when cannot find Toradocu condition methods")
  public static boolean fail_on_condition_input_error = false;

  /**
   * File containing side-effect-free observer methods. Specifying observers has two benefits: it
=======
   * Ignore the situation where a code sequence that previously executed normally throws an
   * exception when executed as part of a longer test sequence. If true, the sequence will be
   * classified as invalid. If false, Randoop will halt with information about the sequence to aid
   * in identifying the issue.
   *
   * <p>Use of this option is a last resort. Flaky tests are usually due to calling Randoop on
   * side-effecting or nondeterministic methods, and a better solution is not to call Randoop on
   * such methods.
   */
  @Option("Whether to ignore non-determinism in test execution")
  public static boolean ignore_flaky_tests = false;

  /**
   * File containing side-effect-free observer methods. Specifying observers has 2 benefits: it
>>>>>>> 5ce59479
   * makes regression tests stronger, and it helps Randoop create smaller tests.
   */
  ///////////////////////////////////////////////////////////////////
  @OptionGroup("Observer methods")
  @Option("File containing observer functions")
  // This file is used to populate RegressionCaptureVisitor.observer_map
  public static File observers = null;

  /**
   * Maximum number of seconds to spend generating tests.
   *
   * <p>Test generation stops when either the time limit (--timelimit) is reached, OR the number of
   * generated sequences reaches the input limit (--inputlimit), OR the number of error-revealing
   * and regression tests reaches the output limit (--outputlimit).
   *
   * <p>The default value is appropriate for generating tests for a single class in the context of a
   * larger program, but is too small to be effective for generating tests for an entire program.
   *
   * <p>Note that if you use this option, Randoop is nondeterministic: it may generate different
   * test suites on different runs.
   */
  ///////////////////////////////////////////////////////////////////
  @OptionGroup("Limiting test generation")
  @Option("Maximum number of seconds to spend generating tests")
  public static int timelimit = 100;

  /**
   * The maximum number of regression and error-revealing tests to output. Test generation stops
   * when either the time limit (--timelimit) is reached, OR the number of generated sequences
   * reaches the input limit (--inputlimit), OR the number of error-revealing and regression tests
   * reaches the output limit (--outputlimit).
   *
   * <p>In the current implementation, the number of tests in the output can be substantially
   * smaller than this limit.
   *
   * <p>If there is no output, this limit has no effect. There is no output when using either <code>
   * --dont-output-tests</code> or <code>--no-error-revealing-tests</code> together with <code>
   * --no-regression-tests</code>.
   */
  @Option("Maximum number of tests to ouput; contrast to --inputlimit")
  public static int outputlimit = 100000000;

  /**
   * Maximum number of test method candidates generated internally. Test generation stops when
   * either the time limit (--timelimit) is reached, OR the number of generated sequences reaches
   * the input limit (--inputlimit), OR the number of error-revealing and regression tests reaches
   * the output limit (--outputlimit). The number of tests output will be smaller than then number
   * of test candidates generated, because redundant and illegal tests will be discarded.
   */
  @Option("Maximum number of candidate tests generated")
  public static int inputlimit = 100000000;

  /** Do not generate tests with more than this many statements. */
  @Option("Do not generate tests with more than this many statements")
  public static int maxsize = 100;

  /** Stop generation once an error-revealing test has been generated. */
  @Option("Stop after generating any error-revealing test")
  public static boolean stop_on_error_test = false;

  /**
   * Use null with the given frequency as an argument to method calls.
   *
   * <p>For example, a null ratio of 0.05 directs Randoop to use <code>null</code> as an input 5
   * percent of the time when a non-<code>null</code> value of the appropriate type is available.
   *
   * <p>Unless --forbid_null is true, a <code>null</code> value will still be used if no other value
   * can be passed as an argument even if --null-ratio=0.
   *
   * <p>Randoop never uses <code>null</code> for receiver values.
   */
  ///////////////////////////////////////////////////////////////////
  @OptionGroup("Values used in tests")
  @Option("Use null as an input with the given frequency")
  public static double null_ratio = 0.05;

  /**
   * Do not use <code>null</code> as input to methods or constructors, even when no other argument
   * value can be generated.
   *
   * <p>If true, Randoop will not generate a test when unable to find a non-null value of
   * appropriate type as an input. This could result in certain class members being untested.
   */
  @Option("Never use null as input to methods or constructors")
  public static boolean forbid_null = false;

  /**
   * A file containing literal values to be used as inputs to methods under test, or "CLASSES".
   *
   * <p>Literals in these files are used in addition to all other constants in the pool. For the
   * format of this file, see documentation in class {@link randoop.reflection.LiteralFileReader}.
   * The special value "CLASSES" (with no quotes) means to read literals from all classes under
   * test.
   */
  @Option("A file containing literal values to be used as inputs to methods under test")
  public static List<String> literals_file = new ArrayList<>();

  /**
   * How to use literal values that are specified via the <code>--literals-file</code> command-line
   * option.
   *
   * @see ClassLiteralsMode
   */
  @Option("How to use literal values specified via --literals-file: ALL, PACKAGE, CLASS, or NONE")
  public static ClassLiteralsMode literals_level = ClassLiteralsMode.CLASS;

  /**
   * The possible values of the literals_level command-line argument.
   *
   * @see #literals_level
   */
  public enum ClassLiteralsMode {
    /** do not use literals specified in a literals file */
    NONE,
    /** a literal for a given class is used as input only to methods of that class */
    CLASS,
    /** a literal is used as input to methods of any classes in the same package */
    PACKAGE,
    /** each literal is used as input to any method under test */
    ALL
  }

  // Implementation note: when checking whether a String S exceeds the given
  // maxlength, we test if StringEscapeUtils.escapeJava(S), because this is
  // the length of the string that will atually be printed out as code.
  /**
   * Maximum length of strings in generated tests, including in assertions. Strings longer than 65KB
   * (or about 10,000 characters) may be rejected by the Java compiler, according to the Java
   * Virtual Machine specification.
   */
  @Option("Maximum length of Strings in generated tests")
  public static int string_maxlen = 10000;

  ///////////////////////////////////////////////////////////////////
  /**
   * Try to reuse values from a sequence with the given frequency. If an alias ratio is given, it
   * should be between 0 and 1.
   *
   * <p>A ratio of 0 results in tests where each value created within a test input is typically used
   * at most once as an argument in a method call. A ratio of 1 tries to maximize the number of
   * times values are used as inputs to parameters within a test.
   */
  @OptionGroup("Varying the nature of generated tests")
  @Option("Reuse values with the given frequency")
  public static double alias_ratio = 0;

  /**
   * Favor shorter sequences when assembling new sequences out of old ones.
   *
   * <p>Randoop generates new tests by combining old previously-generated tests. If this option is
   * given, tests with fewer calls are given greater weight during its random selection. This has
   * the overall effect of producing smaller JUnit tests.
   */
  @Option("Favor shorter tests during generation")
  public static boolean small_tests = false;

  /**
   * Clear the component set each time it contains the given number of inputs.
   *
   * <p>Randoop stores previously-generated tests in a "component" set, and uses them to generate
   * new tests. Setting this variable to a small number can sometimes result in a greater variety of
   * tests generated during a single run.
   */
  @Option("Clear the component set when it gets this big")
  public static int clear = 100000000;

  ///////////////////////////////////////////////////////////////////
  @OptionGroup("Outputting the JUnit tests")

  /** Maximum number of tests to write to each JUnit file */
  @Option("Maximum number of tests to write to each JUnit file")
  public static int testsperfile = 500;

  /** Base name (no ".java" suffix) of the JUnit file containing error-revealing tests */
  @Option("Base name of the JUnit file(s) containing error-revealing tests")
  public static String error_test_basename = "ErrorTest";

  /** Base name (no ".java" suffix) of the JUnit file containing regression tests */
  @Option("Base name of the JUnit file(s) containing regression tests")
  public static String regression_test_basename = "RegressionTest";

  /**
   * Name of the package for the generated JUnit files. When the package is the same as the package
   * of a class under test, then package visibility rules are used to determine whether to include
   * the class or class members in a test. Tests can be restricted to public members only by using
   * the option <code>--only-test-public-members</code>.
   */
  @Option("Name of the package for the generated JUnit files")
  public static String junit_package_name = "";

  /**
   * Name of file containing code text to be added to the <a
   * href="http://junit.sourceforge.net/javadoc/org/junit/Before.html"><code>@Before</code>
   * </a>-annotated method of each generated test class. Code is uninterpreted, and, so, is not run
   * during generation. Intended for use when run-time behavior of classes under test requires setup
   * behavior that is not needed for execution by reflection. (The annotation <code>@Before</code>
   * is JUnit 4, and <code>@BeforeEach</code> is JUnit 5.)
   */
  @Option("Filename for code to include in Before-annotated method of test classes")
  public static String junit_before_each = null;

  /**
   * Name of file containing code text to be added to the <a
   * href="http://junit.sourceforge.net/javadoc/org/junit/After.html"><code>@After</code>
   * </a>-annotated method of each generated test class. Intended for use when run-time behavior of
   * classes under test requires tear-down behavior that is not needed for execution by reflection.
   * Code is uninterpreted, and, so, is not run during generation. (The annotation <code>@After
   * </code> is JUnit 4, and <code>@AfterEach</code> is JUnit 5.)
   */
  @Option("Filename for code to include in After-annotated method of test classes")
  public static String junit_after_each = null;

  /**
   * Name of file containing code text to be added to the <a
   * href="http://junit.sourceforge.net/javadoc/org/junit/BeforeClass.html"><code>@BeforeClass
   * </code></a>-annotated method of each generated test class. Intended for use when run-time
   * behavior of classes under test requires setup behavior that is not needed for execution by
   * reflection. Code is uninterpreted, and, so, is not run during generation. (The annotation
   * <code>@BeforeClass</code> is JUnit 4, and <code>@BeforeAll</code> is JUnit 5.)
   */
  @Option("Filename for code to include in BeforeClass-annotated method of test classes")
  public static String junit_before_all = null;

  /**
   * Name of file containing code text to be added to the <a
   * href="http://junit.sourceforge.net/javadoc/org/junit/AfterClass.html"><code>@AfterClass</code>
   * </a>-annotated method of each generated test class. Intended for use when run-time behavior of
   * classes under test requires tear-down behavior that is not needed for execution by reflection.
   * Code is uninterpreted, and, so, is not run during generation. (The annotation <code>@AfterClass
   * </code> is JUnit 4, and <code>@AfterAll</code> is JUnit 5.)
   */
  @Option("Filename for code to include in AfterClass-annotated method of test classes")
  public static String junit_after_all = null;

  /** Name of the directory to which JUnit files should be written */
  @Option("Name of the directory to which JUnit files should be written")
  public static String junit_output_dir = null;

  /**
   * Run test generation without output. May be desirable when running with a visitor.
   *
   * <p>NOTE: Because there is no output, the value of <code>--outputlimit</code> will never be met,
   * so be sure to set <code>--inputlimit</code> or <code>--timelimit</code> to a reasonable value
   * when using this option.
   */
  @Option("Run Randoop but do not output JUnit tests")
  public static boolean dont_output_tests = false;

  /**
   * Whether to use JUnit's standard reflective mechanisms for invoking tests. JUnit's reflective
   * invocations can interfere with code instrumentation, such as by the DynComp tool. If that is a
   * problem, then set this to false and Randoop will output tests that use direct method calls
   * instead of reflection. The tests will include a <code>main</code> method and will execute
   * methods and assertions, but won't be JUnit suites.
   */
  @Option("If true, use JUnit's reflective invocation; if false, use direct method calls")
  public static boolean junit_reflection_allowed = true;

  ///////////////////////////////////////////////////////////////////
  @OptionGroup("Runtime environment")
  // We do this rather than using java -D so that we can easily pass these
  // to other JVMs
  @Option("-D Specify system properties to be set (similar to java -Dx=y)")
  public static List<String> system_props = new ArrayList<>();

  /**
   * Specify an extra command for recursive JVM calls that Randoop spawns. The argument to the
   * --agent option is the entire extra JVM command. A typical invocation of Randoop might be:
   *
   * <pre>
   * java -javaagent:<em>jarpath</em>=<em>args</em> randoop.main.Main gentests --agent="-javaagent:<em>jarpath</em>=<em>args</em>"
   * </pre>
   */
  @Option("Specify an extra command for recursive JVM calls")
  public static String agent = null;

  @Option("specify the memory size (in megabytes) for recursive JVM calls")
  public static int mem_megabytes = 1000;

  @Option("Capture all output to stdout and stderr")
  public static boolean capture_output = false;

  /**
   * The random seed to use in the generation process. Note that Randoop is deterministic: running
   * it twice will produce the same test suite, so long as the program under test is deterministic.
   * If you want to produce multiple different test suites, run Randoop multiple times with a
   * different random seed.
   */
  ///////////////////////////////////////////////////////////////////
  @OptionGroup("Controlling randomness")
  @Option("The random seed to use in the generation process")
  public static int randomseed = (int) Randomness.SEED;

  ///////////////////////////////////////////////////////////////////
  @OptionGroup("Logging, notifications, and troubleshooting Randoop")
  @Option("Do not display progress update message to console")
  public static boolean noprogressdisplay = false;

  @Option("Display progress message every <int> milliseconds")
  public static long progressinterval = 5000;

  @Option("Perform expensive internal checks (for Randoop debugging)")
  public static boolean debug_checks = false;

  /** Name of a file to which to log lots of information. If not specified, no logging is done. */
  @Option("<filename> Name of a file to which to log lots of information")
  public static FileWriter log = null;

  /**
   * Create sequences but never execute them. Used to test performance of Randoop's sequence
   * generation code.
   */
  @Unpublicized
  @Option("Create sequences but never execute them")
  public static boolean dontexecute = false;

  /** Install the given runtime visitor. See class randoop.ExecutionVisitor. */
  ///////////////////////////////////////////////////////////////////
  @OptionGroup(value = "Advanced extension points")
  @Option("Install the given runtime visitor")
  public static List<String> visitor = new ArrayList<>();

  ///////////////////////////////////////////////////////////////////
  // This is only here to keep the ICSE07ContainersTest working
  // TODO Need to decide to keep the heuristic that uses this in
  /////////////////////////////////////////////////////////////////// ForwardGenerator
  @OptionGroup(value = "Pacheco thesis", unpublicized = true)
  @Unpublicized
  @Option("Use heuristic that may randomly repeat a method call several times")
  public static boolean repeat_heuristic = false;

  /** Check that the options given satisfy any specified constraints, and fail if they do not. */
  public void checkOptionsValid() {

    if (alias_ratio < 0 || alias_ratio > 1) {
      throw new RuntimeException("Alias ratio must be between 0 and 1, inclusive.");
    }

    if (null_ratio < 0 || null_ratio > 1) {
      throw new RuntimeException("Null ratio must be between 0 and 1, inclusive.");
    }

    if (maxsize <= 0) {
      throw new RuntimeException(
          "Maximum sequence size must be greater than zero but was " + maxsize);
    }

    if (!literals_file.isEmpty() && literals_level == ClassLiteralsMode.NONE) {
      throw new RuntimeException(
          "Invalid parameter combination: specified a class literal file but --use-class-literals=NONE");
    }
  }

  public static Set<String> getClassnamesFromArgs() {
    String errMessage = "ERROR while reading list of classes to test";
    Set<String> classnames = getStringSetFromFile(classlist, errMessage);
    classnames.addAll(testclass);
    return classnames;
  }

  public static Set<String> getStringSetFromFile(File listFile, String errMessage) {
    return getStringSetFromFile(listFile, errMessage, "^#.*", null);
  }

  public static Set<String> getStringSetFromFile(
      File listFile, String errMessage, String commentRegex, String includeRegex) {
    Set<String> elementSet = new LinkedHashSet<>();
    if (listFile != null) {
      try (EntryReader er = new EntryReader(listFile, commentRegex, includeRegex)) {
        for (String line : er) {
          String trimmed = line.trim();
          if (!trimmed.isEmpty()) {
            elementSet.add(trimmed);
          }
        }
      } catch (IOException e) {
        String msg = Util.toNColsStr(errMessage + ": " + e.getMessage(), 70);
        System.err.println(msg);
        System.exit(1);
      }
    }
    return elementSet;
  }
}<|MERGE_RESOLUTION|>--- conflicted
+++ resolved
@@ -259,7 +259,6 @@
   public static BehaviorType sof_exception = BehaviorType.INVALID;
 
   /**
-<<<<<<< HEAD
    * Read Toradocu JSON condition file to use Toradocu generated conditions to control how tests are
    * classified.
    *
@@ -283,23 +282,7 @@
   public static boolean fail_on_condition_input_error = false;
 
   /**
-   * File containing side-effect-free observer methods. Specifying observers has two benefits: it
-=======
-   * Ignore the situation where a code sequence that previously executed normally throws an
-   * exception when executed as part of a longer test sequence. If true, the sequence will be
-   * classified as invalid. If false, Randoop will halt with information about the sequence to aid
-   * in identifying the issue.
-   *
-   * <p>Use of this option is a last resort. Flaky tests are usually due to calling Randoop on
-   * side-effecting or nondeterministic methods, and a better solution is not to call Randoop on
-   * such methods.
-   */
-  @Option("Whether to ignore non-determinism in test execution")
-  public static boolean ignore_flaky_tests = false;
-
-  /**
    * File containing side-effect-free observer methods. Specifying observers has 2 benefits: it
->>>>>>> 5ce59479
    * makes regression tests stronger, and it helps Randoop create smaller tests.
    */
   ///////////////////////////////////////////////////////////////////
