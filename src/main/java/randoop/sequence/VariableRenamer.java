package randoop.sequence;

import java.util.*;
import randoop.types.ArrayType;
import randoop.types.ClassOrInterfaceType;
import randoop.types.JavaTypes;
import randoop.types.NonParameterizedType;
import randoop.types.ReferenceArgument;
import randoop.types.Type;
import randoop.types.TypeArgument;

class VariableRenamer {

  /** The sequence in which every variable will be renamed. */
  public final Sequence sequence;

  /** Maximum depth to concatenate parameterized type names. */
  private static final int VAR_NAME_MAX_DEPTH = 2;

  public VariableRenamer(Sequence sequence) {
    assert sequence != null : "The given sequence to rename cannot be null";
    this.sequence = sequence;
  }

  /**
   * Heuristically transforms variables to better names based on its type name. Here are some
   * examples:
   *
   * <pre>
   *   int var0 = 1 becomes  int int0 = 1
   *   ClassName var0 = new ClassName() becomes ClassName className = new ClassName()
   *   Class var0 = null becomes Class cls = null
   *   Queue<Set<List<Comparable<String>>>> var0 = null becomes Queue<Set<List<Comparable<String>>>> listSetQueue = null
   *   ArrayList<String> var0 = null becomes ArrayList<String> strList = null
   * </pre>
   *
   * @param type the type to use as base of variable name
   * @return a variable name based on its type, without a trailing number
   */
  static String getVariableName(Type type) {
<<<<<<< HEAD
    return getVariableName(type, VAR_NAME_MAX_DEPTH);
  }

  /**
   * Heuristically transforms variables to better names based on its type name.
   *
   * @param type the type to use as the base of the variable name
   * @param depth the number of components (i.e. type arguments) of the type that will be used to
   *     create a name for the variable
   * @return a variable name based on its type, without a trailing number, and is camel cased
=======
    return getVariableName(type, 0);
  }

  /**
   * Heuristically renames each variable to a name that is based on the variable's type.
   *
   * @param type the type to create a variable name for
   * @param depth the number of components (i.e. type arguments) of the type that have been used to
   *     create the name of the variable so far
   * @return a camel-cased variable name based on the type, without a trailing number
>>>>>>> a98c46b5
   */
  private static String getVariableName(Type type, int depth) {
    if (type.isVoid()) {
      return "void";
    } else if (type.isArray()) {
      // Array types.
      while (type.isArray()) {
        type = ((ArrayType) type).getComponentType();
      }
      return getVariableName(type) + "Array";
<<<<<<< HEAD
    } else if (type.equals(JavaTypes.CLASS_TYPE)) {
      return "cls";
=======
>>>>>>> a98c46b5
    }

    // Primitive types.
    if (type.isPrimitive() || type.isBoxedPrimitive()) {
      if (type.isBoxedPrimitive()) {
        type = ((NonParameterizedType) type).toPrimitive();
      }
<<<<<<< HEAD
      return type.getName();
=======
      if (type.equals(JavaTypes.CHAR_TYPE)) {
        return "char";
      }
      if (type.equals(JavaTypes.LONG_TYPE)) {
        return "long";
      }
      if (type.equals(JavaTypes.BYTE_TYPE)) {
        return "byte";
      }
      if (type.equals(JavaTypes.INT_TYPE)) {
        return "int";
      }
      if (type.equals(JavaTypes.BOOLEAN_TYPE)) {
        return "bool";
      }
      if (type.equals(JavaTypes.FLOAT_TYPE)) {
        return "float";
      }
      if (type.equals(JavaTypes.DOUBLE_TYPE)) {
        return "double";
      }
      if (type.equals(JavaTypes.SHORT_TYPE)) {
        return "short";
      }

      // Otherwise, use the first character of the type name.
      return type.getName().substring(0, 1);
>>>>>>> a98c46b5
    }

    // Get the simple name of the type.
    String varName = type.getSimpleName();

    if (type.isParameterized()) {
<<<<<<< HEAD
      Class<?> typeClass = type.getRuntimeClass();

      // Special cases for parameterized types.
      if (Iterator.class.isAssignableFrom(typeClass)) {
        // Iterator takes precedence, in cases like ListIterator.
        varName = "itor";
      } else if (List.class.isAssignableFrom(typeClass)) {
        // List comes before array, in cases like ArrayList.
        varName = "list";
      } else if (Set.class.isAssignableFrom(typeClass)) {
        varName = "set";
      } else if (Map.class.isAssignableFrom(typeClass)) {
        varName = "map";
      } else if (Queue.class.isAssignableFrom(typeClass)) {
        varName = "queue";
      } else if (Collection.class.isAssignableFrom(typeClass)) {
        varName = "collection";
      }

      // Only use the first type argument to construct the name to simplify things.
      ClassOrInterfaceType classType = (ClassOrInterfaceType) type;
      TypeArgument argument = classType.getTypeArguments().get(0);
      if (argument.isWildcard()) {
        varName = "wildcard" + capitalizeString(varName);
      } else {
        if (depth >= 0) {
          String argumentName =
              getVariableName(((ReferenceArgument) argument).getReferenceType(), depth - 1);

          varName = argumentName + capitalizeString(varName);
        }
      }
    } else {
      // Special cases: Object, String.
=======
      if (varName.toLowerCase().equals("class")) {
        return "cls";
      }

      // Special cases for parameterized types.
      if (varName.contains("Iterator")) {
        // Iterator takes precedence, in cases like ListIterator.
        varName = "itor";
      } else if (varName.contains("List")) {
        // List comes before array, in cases like ArrayList.
        varName = "list";
      } else if (varName.contains("Set")) {
        varName = "set";
      } else if (varName.contains("Map")) {
        varName = "map";
      } else if (varName.contains("Queue")) {
        varName = "queue";
      } else if (varName.contains("Collection")) {
        varName = "collection";
      } else if (varName.contains("Array")) {
        varName = "array";
      }

      // Only use the first type argument to construct the name to simplify things.
      ClassOrInterfaceType classType = (ClassOrInterfaceType) type;
      TypeArgument argument = classType.getTypeArguments().get(0);
      if (argument.isWildcard()) {
        varName = "wildcard" + capitalizeString(varName);
      } else {
        if (depth < VAR_NAME_MAX_DEPTH) {
          String argumentName =
              getVariableName(((ReferenceArgument) argument).getReferenceType(), depth + 1);

          varName = argumentName + capitalizeString(varName);
        }
      }
    } else {
      // Special cases: Object, String, Class.
>>>>>>> a98c46b5
      if (type.isObject()) {
        varName = "obj";
      } else if (type.isString()) {
        varName = "str";
<<<<<<< HEAD
=======
      } else if (type.equals(JavaTypes.CLASS_TYPE)) {
        varName = "cls";
>>>>>>> a98c46b5
      } else {
        // All other object types.
        if (varName.length() == 0) {
          varName = "anonymous";
        }
      }
    }

    // Preserve camel case.
    if (Character.isUpperCase(varName.charAt(0))) {
<<<<<<< HEAD
      varName = lowercaseFirstCharacterOfString(varName);
=======
      varName = lowercaseFirstCharacter(varName);
>>>>>>> a98c46b5
    }

    // Make sure that the last character is not a digit.
    if (Character.isDigit(varName.charAt(varName.length() - 1))) {
      varName += "_";
    }

    return varName;
  }

  /**
   * Capitalize the variable name while preserving any capitalized letters after the first letter.
   *
   * @param variableName the name of the variable
   * @return capitalized form of variable name
   */
  private static String capitalizeString(String variableName) {
    return variableName.substring(0, 1).toUpperCase() + variableName.substring(1);
  }

  /**
   * Lowercase the first character in the variable name while preserving any capitalized letters
   * after the first letter.
   *
   * @param variableName the name of the variable
   * @return variableName with the first letter lowercased
   */
<<<<<<< HEAD
  private static String lowercaseFirstCharacterOfString(String variableName) {
=======
  private static String lowercaseFirstCharacter(String variableName) {
>>>>>>> a98c46b5
    return variableName.substring(0, 1).toLowerCase() + variableName.substring(1);
  }
}<|MERGE_RESOLUTION|>--- conflicted
+++ resolved
@@ -1,6 +1,11 @@
 package randoop.sequence;
 
-import java.util.*;
+import java.util.Collection;
+import java.util.List;
+import java.util.Set;
+import java.util.Queue;
+import java.util.Map;
+import java.util.Iterator;
 import randoop.types.ArrayType;
 import randoop.types.ClassOrInterfaceType;
 import randoop.types.JavaTypes;
@@ -38,29 +43,16 @@
    * @return a variable name based on its type, without a trailing number
    */
   static String getVariableName(Type type) {
-<<<<<<< HEAD
     return getVariableName(type, VAR_NAME_MAX_DEPTH);
   }
 
   /**
-   * Heuristically transforms variables to better names based on its type name.
+   * Heuristically renames each variable to a name that is based on the variable's type.
    *
    * @param type the type to use as the base of the variable name
    * @param depth the number of components (i.e. type arguments) of the type that will be used to
    *     create a name for the variable
    * @return a variable name based on its type, without a trailing number, and is camel cased
-=======
-    return getVariableName(type, 0);
-  }
-
-  /**
-   * Heuristically renames each variable to a name that is based on the variable's type.
-   *
-   * @param type the type to create a variable name for
-   * @param depth the number of components (i.e. type arguments) of the type that have been used to
-   *     create the name of the variable so far
-   * @return a camel-cased variable name based on the type, without a trailing number
->>>>>>> a98c46b5
    */
   private static String getVariableName(Type type, int depth) {
     if (type.isVoid()) {
@@ -71,11 +63,8 @@
         type = ((ArrayType) type).getComponentType();
       }
       return getVariableName(type) + "Array";
-<<<<<<< HEAD
     } else if (type.equals(JavaTypes.CLASS_TYPE)) {
       return "cls";
-=======
->>>>>>> a98c46b5
     }
 
     // Primitive types.
@@ -83,44 +72,13 @@
       if (type.isBoxedPrimitive()) {
         type = ((NonParameterizedType) type).toPrimitive();
       }
-<<<<<<< HEAD
       return type.getName();
-=======
-      if (type.equals(JavaTypes.CHAR_TYPE)) {
-        return "char";
-      }
-      if (type.equals(JavaTypes.LONG_TYPE)) {
-        return "long";
-      }
-      if (type.equals(JavaTypes.BYTE_TYPE)) {
-        return "byte";
-      }
-      if (type.equals(JavaTypes.INT_TYPE)) {
-        return "int";
-      }
-      if (type.equals(JavaTypes.BOOLEAN_TYPE)) {
-        return "bool";
-      }
-      if (type.equals(JavaTypes.FLOAT_TYPE)) {
-        return "float";
-      }
-      if (type.equals(JavaTypes.DOUBLE_TYPE)) {
-        return "double";
-      }
-      if (type.equals(JavaTypes.SHORT_TYPE)) {
-        return "short";
-      }
-
-      // Otherwise, use the first character of the type name.
-      return type.getName().substring(0, 1);
->>>>>>> a98c46b5
     }
 
     // Get the simple name of the type.
     String varName = type.getSimpleName();
 
     if (type.isParameterized()) {
-<<<<<<< HEAD
       Class<?> typeClass = type.getRuntimeClass();
 
       // Special cases for parameterized types.
@@ -155,55 +113,10 @@
       }
     } else {
       // Special cases: Object, String.
-=======
-      if (varName.toLowerCase().equals("class")) {
-        return "cls";
-      }
-
-      // Special cases for parameterized types.
-      if (varName.contains("Iterator")) {
-        // Iterator takes precedence, in cases like ListIterator.
-        varName = "itor";
-      } else if (varName.contains("List")) {
-        // List comes before array, in cases like ArrayList.
-        varName = "list";
-      } else if (varName.contains("Set")) {
-        varName = "set";
-      } else if (varName.contains("Map")) {
-        varName = "map";
-      } else if (varName.contains("Queue")) {
-        varName = "queue";
-      } else if (varName.contains("Collection")) {
-        varName = "collection";
-      } else if (varName.contains("Array")) {
-        varName = "array";
-      }
-
-      // Only use the first type argument to construct the name to simplify things.
-      ClassOrInterfaceType classType = (ClassOrInterfaceType) type;
-      TypeArgument argument = classType.getTypeArguments().get(0);
-      if (argument.isWildcard()) {
-        varName = "wildcard" + capitalizeString(varName);
-      } else {
-        if (depth < VAR_NAME_MAX_DEPTH) {
-          String argumentName =
-              getVariableName(((ReferenceArgument) argument).getReferenceType(), depth + 1);
-
-          varName = argumentName + capitalizeString(varName);
-        }
-      }
-    } else {
-      // Special cases: Object, String, Class.
->>>>>>> a98c46b5
       if (type.isObject()) {
         varName = "obj";
       } else if (type.isString()) {
         varName = "str";
-<<<<<<< HEAD
-=======
-      } else if (type.equals(JavaTypes.CLASS_TYPE)) {
-        varName = "cls";
->>>>>>> a98c46b5
       } else {
         // All other object types.
         if (varName.length() == 0) {
@@ -214,11 +127,7 @@
 
     // Preserve camel case.
     if (Character.isUpperCase(varName.charAt(0))) {
-<<<<<<< HEAD
-      varName = lowercaseFirstCharacterOfString(varName);
-=======
       varName = lowercaseFirstCharacter(varName);
->>>>>>> a98c46b5
     }
 
     // Make sure that the last character is not a digit.
@@ -246,11 +155,7 @@
    * @param variableName the name of the variable
    * @return variableName with the first letter lowercased
    */
-<<<<<<< HEAD
-  private static String lowercaseFirstCharacterOfString(String variableName) {
-=======
   private static String lowercaseFirstCharacter(String variableName) {
->>>>>>> a98c46b5
     return variableName.substring(0, 1).toLowerCase() + variableName.substring(1);
   }
 }