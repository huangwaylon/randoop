package randoop.main;

import static org.hamcrest.CoreMatchers.equalTo;
import static org.hamcrest.CoreMatchers.is;
import static org.hamcrest.Matchers.greaterThan;
import static org.junit.Assert.assertThat;
import static org.junit.Assert.assertTrue;
import static org.junit.Assert.fail;

import java.io.IOException;
import java.nio.file.DirectoryStream;
import java.nio.file.Files;
import java.nio.file.Path;
import java.nio.file.Paths;
import java.util.ArrayList;
import java.util.Iterator;
import java.util.List;
import org.apache.commons.io.FileUtils;
import org.junit.BeforeClass;
import org.junit.FixMethodOrder;
import org.junit.Test;
import org.junit.runners.MethodSorters;
import org.plumelib.util.UtilPlume;

/**
 * A JUnit test class that runs the Randoop system tests, each within its own new JVM. (Thus, there
 * is no need to run Randomness.setSeed(0) or ReflectionExecutor.resetStatistics() at the beginning
 * of each test.)
 *
 * <p>The test methods in this class assume that the current working directory has subdirectories
 * <tt>resources/systemTest</tt> where resources files are located (standard Gradle organization),
 * and <tt>working-directories/</tt> where working files can be written. The Gradle file sets the
 * working directory for the <tt>systemTest</tt> source set to which this class belongs.
 *
 * <p>Each of the test methods
 *
 * <ul>
 *   <li>creates its own subdirectory,
 *   <li>runs Randoop and saves generated tests to the subdirectory, and
 *   <li>compiles the generated test files.
 * </ul>
 *
 * Most of the methods then run the tests and check that the expected number of failed tests matches
 * the number of error-revealing tests, or that the number of passed tests matches the number of
 * regression tests.
 *
 * <p>These are tests that used to be run from within the original Makefile using shell commands.
 * The Makefile also checked diffs of generated tests for some of the tests. These methods do not do
 * this check.
 */
@FixMethodOrder(MethodSorters.NAME_ASCENDING)
public class RandoopSystemTest {

  final String lineSep = System.getProperty("line.separator");

  // Keep this in synch with GenTests.NO_OPERATIONS_TO_TEST.  (Since we are avoiding dependencies
  // of the system tests on Randoop code, the tests can't directly use GenTests.NO_METHODS_TO_TEST.)
  // XXX Factor into module of shared dependencies.
  private static final String NO_OPERATIONS_TO_TEST = "There are no operations to test. Exiting.";

  private static SystemTestEnvironmentManager systemTestEnvironmentManager;

  /** Sets up the environment for test execution. */
  @BeforeClass
  public static void setupClass() {
    String classpath = System.getProperty("java.class.path");
    /* the current working directory for this test class */
    Path buildDir = Paths.get("").toAbsolutePath().normalize();
    systemTestEnvironmentManager =
        SystemTestEnvironmentManager.createSystemTestEnvironmentManager(classpath, buildDir);
  }

  /**
   * Enumerated type to quantify expected test generation:
   *
   * <ul>
   *   <li>{@code SOME} - at least one test is generated,
   *   <li>{@code NONE} - no tests are generated, or
   *   <li>{@code DONT_CARE} - the number of tests does not need to be checked.
   * </ul>
   */
  private enum ExpectedTests {
    SOME,
    NONE,
    DONT_CARE
  }

  /* --------------------------------------- test methods --------------------------------------- */

  /*
   * WRITING TEST METHODS:
   *
   * Methods with the @Test annotation will be run normally as JUnit tests.
   * Each method should consist of one system test, and is responsible for setting up the
   * directories for the test, setting the options for Randoop, running Randoop, compiling the
   * generated tests, and then doing whatever checks are required for the test.  The steps each
   * test should follow are:
   *
   * 1. Set up the test environment.
   *
   *    Each test method should create the working environment for running the test with a call like
   *
   *      SystemTestEnvironment testEnvironment = systemTestEnvironmentManager.createTestEnvironment(testName);
   *
   *    where testName is the name of your test (be sure that it doesn't conflict with the name
   *    of any test already in this class).
   *    The variable systemTestEnvironmentManager refers to the global environment for a run of the
   *    system tests, and contains information about the classpath, and directories needed while
   *    running all of the system tests.
   *
   * 2. Set the options for Randoop.
   *
   *    The method that executes Randoop takes the command-line arguments as a RandoopOptions object,
   *    which can be constructed by the line
   *      RandoopOptions options = RandoopOptions.createOptions(testEnvironment);
   *    using the SystemTestEnvironment built in the first step.
   *    This class has methods to explicitly set the test package name and base names:
   *      options.setPackageName("foo.bar");
   *      options.setRegressionBasename("TestClass");
   *      options.setErrorBasename("ErrorTestClass");
   *    And, the input classes should be specified by using the methods
   *      options.addTestClass(testClassName);
   *      options.addClassList(classListFilename);
   *    that correspond to the Randoop arguments.
   *    Other options can be set using the methods
   *      options.setFlag(flagName);
   *      options.setOption(optionName, optionValue);
   *    This object will also set options for output directories and logging, so only options
   *    affecting generation are needed.
   *
   *    Input files should be placed in src/systemtest/resources (or src/inputtest/resources if they
   *    relate to classes in the inputTest source set), and can be used in option using the path
   *    prefix resources/systemTest/.
   *
   *
   *  3. Run Randoop and compile generated tests.
   *
   *     This is where things can vary somewhat depending on the condition of the test.
   *
   *     In the majority of cases, we want to check that Randoop generates an expected number of
   *     regression and/or error-revealing tests; that the generated tests compile; and that when run,
   *     regression tests succeed, error tests fail, and that the methods of the classes-under-test
   *     are covered by all tests.  In this case, the test method will make a call like
   *
   *       generateAndTest(
   *         testEnvironment,
   *         options,
   *         expectedRegressionTests,
   *         expectedErrorTests);
   *
   *     where testEnvironment, packageName, regressionBasename, errorBasename, and options are all
   *     defined in steps 1 and 2.
   *     The expected-tests parameters are values of the ExpectedTests enumerated type.
   *     Use the value SOME if there must be at least one test, NONE if there should be no tests,
   *     and DONT_CARE if, well, it doesn't matter how many tests there are.
   *     The generateAndTest() method handles the standard test behavior, checking the
   *     standard assumptions about regression and error tests (given the quantifiers), and dumping
   *     output when the results don't meet expectations.
   *
   *     By default, coverage is checked against all methods returned by Class.getDeclaredMethods()
   *     for an input class. Some tests need to specifically exclude methods that Randoop should not
   *     generate, or need to ignore methods.  These can be indicated by creating a
   *     CoverageChecker object and adding these method names using either the exclude() or ignore()
   *     methods, and then giving the CoverageChecker as the last argument to the alternate version
   *     of generateAndTest(). When excluded methods are given, these methods may not be
   *     covered, and, unless ignored, any method not excluded is expected to be covered.
   */

  /**
   * Test formerly known as randoop1. This test previously did a diff on TestClass0.java with goal
   * file.
   */
  @Test
  public void runCollectionsTest() {

    SystemTestEnvironment testEnvironment =
        systemTestEnvironmentManager.createTestEnvironment("collections-test");

    RandoopOptions options = RandoopOptions.createOptions(testEnvironment);
    options.setPackageName("foo.bar");
    options.setRegressionBasename("TestClass");
    options.addTestClass("java7.util7.TreeSet");
    options.addTestClass("java7.util7.Collections");
    options.setFlag("no-error-revealing-tests");
    options.setOption("output_limit", "1000");
    options.setOption("npe-on-null-input", "EXPECTED");
    options.setFlag("debug_checks");
    options.setOption("observers", "resources/systemTest/randoop1_observers.txt");
    options.setOption("omit-field-list", "resources/systemTest/testclassomitfields.txt");

    CoverageChecker coverageChecker =
        new CoverageChecker(
            options,
<<<<<<< HEAD
            "java2.util2.Collections.get(java2.util2.ListIterator, int) exclude",
            "java2.util2.Collections.iteratorBinarySearch(java2.util2.List, java.lang.Object) exclude",
            "java2.util2.Collections.iteratorBinarySearch(java2.util2.List, java.lang.Object, java2.util2.Comparator) exclude",
            "java2.util2.Collections.rotate2(java2.util2.List, int) exclude",
            "java2.util2.Collections.swap(java.lang.Object[], int, int) exclude",
            "java2.util2.Collections.swap(java2.util2.List, int, int) exclude",
            "java2.util2.Collections.synchronizedCollection(java2.util2.Collection, java.lang.Object) exclude",
            "java2.util2.Collections.synchronizedList(java2.util2.List, java.lang.Object) exclude",
            "java2.util2.Collections.synchronizedSet(java2.util2.Set) ignore",
            "java2.util2.Collections.synchronizedSet(java2.util2.Set, java.lang.Object) exclude",
            "java2.util2.Collections.synchronizedSortedMap(java2.util2.SortedMap) exclude",
            "java2.util2.Collections.synchronizedSortedSet(java2.util2.SortedSet) ignore",
            "java2.util2.Collections.unmodifiableSortedMap(java2.util2.SortedMap) exclude",
            "java2.util2.TreeSet.first() ignore",
            "java2.util2.TreeSet.last() ignore",
            "java2.util2.TreeSet.readObject(java.io.ObjectInputStream) exclude",
            "java2.util2.TreeSet.subSet(java.lang.Object, java.lang.Object) ignore",
            "java2.util2.TreeSet.tailSet(java.lang.Object) ignore",
            "java2.util2.TreeSet.writeObject(java.io.ObjectOutputStream) exclude"
=======
            "java7.util7.Collections.asLifoQueue(java7.util7.Deque) exclude",
            "java7.util7.Collections.binarySearch(java7.util7.List, java.lang.Object) exclude",
            "java7.util7.Collections.binarySearch(java7.util7.List, java.lang.Object, java7.util7.Comparator) exclude",
            "java7.util7.Collections.checkedList(java7.util7.List, java.lang.Class) ignore",
            "java7.util7.Collections.checkedMap(java7.util7.Map, java.lang.Class, java.lang.Class) exclude",
            "java7.util7.Collections.checkedSet(java7.util7.Set, java.lang.Class) exclude",
            "java7.util7.Collections.checkedSortedMap(java7.util7.SortedMap, java.lang.Class, java.lang.Class) exclude",
            "java7.util7.Collections.checkedSortedSet(java7.util7.SortedSet, java.lang.Class) exclude",
            "java7.util7.Collections.eq(java.lang.Object, java.lang.Object) ignore",
            "java7.util7.Collections.get(java7.util7.ListIterator, int) exclude",
            "java7.util7.Collections.indexedBinarySearch(java7.util7.List, java.lang.Object) exclude",
            "java7.util7.Collections.indexedBinarySearch(java7.util7.List, java.lang.Object, java7.util7.Comparator) exclude",
            "java7.util7.Collections.iteratorBinarySearch(java7.util7.List, java.lang.Object) exclude",
            "java7.util7.Collections.iteratorBinarySearch(java7.util7.List, java.lang.Object, java7.util7.Comparator) exclude",
            "java7.util7.Collections.max(java7.util7.Collection) exclude",
            "java7.util7.Collections.max(java7.util7.Collection, java7.util7.Comparator) exclude",
            "java7.util7.Collections.min(java7.util7.Collection) exclude",
            "java7.util7.Collections.min(java7.util7.Collection, java7.util7.Comparator) exclude",
            "java7.util7.Collections.newSetFromMap(java7.util7.Map) exclude",
            "java7.util7.Collections.rotate2(java7.util7.List, int) exclude",
            "java7.util7.Collections.shuffle(java7.util7.List) ignore",
            "java7.util7.Collections.sort(java7.util7.List) ignore",
            "java7.util7.Collections.sort(java7.util7.List, java7.util7.Comparator) exclude",
            "java7.util7.Collections.swap(java.lang.Object[], int, int) exclude",
            "java7.util7.Collections.synchronizedCollection(java7.util7.Collection, java.lang.Object) exclude",
            "java7.util7.Collections.synchronizedList(java7.util7.List, java.lang.Object) exclude",
            "java7.util7.Collections.synchronizedSet(java7.util7.Set) ignore",
            "java7.util7.Collections.synchronizedSet(java7.util7.Set, java.lang.Object) exclude",
            "java7.util7.Collections.synchronizedSortedMap(java7.util7.SortedMap) exclude",
            "java7.util7.Collections.synchronizedSortedSet(java7.util7.SortedSet) ignore",
            "java7.util7.Collections.unmodifiableCollection(java7.util7.Collection) exclude",
            "java7.util7.Collections.unmodifiableList(java7.util7.List) exclude",
            "java7.util7.Collections.unmodifiableMap(java7.util7.Map) exclude",
            "java7.util7.Collections.unmodifiableSet(java7.util7.Set) exclude",
            "java7.util7.Collections.unmodifiableSortedMap(java7.util7.SortedMap) exclude",
            "java7.util7.Collections.zeroLengthArray(java.lang.Class) exclude",
            "java7.util7.TreeSet.first() ignore",
            "java7.util7.TreeSet.last() ignore",
            "java7.util7.TreeSet.readObject(java.io.ObjectInputStream) exclude",
            "java7.util7.TreeSet.tailSet(java.lang.Object) ignore",
            "java7.util7.TreeSet.writeObject(java.io.ObjectOutputStream) exclude"
>>>>>>> 6f8b8494
            // end of list (line break to permit easier sorting)
            );
    ExpectedTests expectedRegressionTests = ExpectedTests.SOME;
    ExpectedTests expectedErrorTests = ExpectedTests.NONE;

    generateAndTest(
        testEnvironment, options, expectedRegressionTests, expectedErrorTests, coverageChecker);
  }

  /** Test formerly known as randoop2. Previously did a diff on generated test. */
  @Test
  public void runNaiveCollectionsTest() {
    String directoryName = "naive-collections-test";
    SystemTestEnvironment testEnvironment =
        systemTestEnvironmentManager.createTestEnvironment(directoryName);
    RandoopOptions options = RandoopOptions.createOptions(testEnvironment);
    options.setPackageName("foo.bar");
    options.setRegressionBasename("NaiveRegression");
    options.setErrorBasename("NaiveError");
    options.setOption("output_limit", "2000");
    options.addTestClass("java7.util7.TreeSet");
    options.addTestClass("java7.util7.ArrayList");
    options.addTestClass("java7.util7.LinkedList");
    options.addTestClass("java7.util7.Collections");
    options.setOption("omit-field-list", "resources/systemTest/naiveomitfields.txt");
    options.setOption("operation-history-log", "-"); // log to stdout

    CoverageChecker coverageChecker =
        new CoverageChecker(
            options,
<<<<<<< HEAD
            "java2.util2.ArrayList.readObject(java.io.ObjectInputStream) exclude",
            "java2.util2.ArrayList.remove(int) ignore",
            "java2.util2.ArrayList.removeRange(int, int) exclude",
            "java2.util2.ArrayList.set(int, java.lang.Object) ignore",
            "java2.util2.ArrayList.writeObject(java.io.ObjectOutputStream) exclude",
            "java2.util2.Collections.eq(java.lang.Object, java.lang.Object) ignore",
            "java2.util2.Collections.get(java2.util2.ListIterator, int) exclude",
            "java2.util2.Collections.iteratorBinarySearch(java2.util2.List, java.lang.Object) exclude",
            "java2.util2.Collections.iteratorBinarySearch(java2.util2.List, java.lang.Object, java2.util2.Comparator) exclude",
            "java2.util2.Collections.rotate2(java2.util2.List, int) exclude",
            "java2.util2.Collections.swap(java.lang.Object[], int, int) exclude",
            "java2.util2.Collections.swap(java2.util2.List, int, int) ignore",
            "java2.util2.Collections.synchronizedCollection(java2.util2.Collection, java.lang.Object) exclude",
            "java2.util2.Collections.synchronizedList(java2.util2.List, java.lang.Object) exclude",
            "java2.util2.Collections.synchronizedSet(java2.util2.Set, java.lang.Object) exclude",
            "java2.util2.Collections.synchronizedSortedMap(java2.util2.SortedMap) exclude",
            "java2.util2.Collections.unmodifiableSortedMap(java2.util2.SortedMap) exclude",
            "java2.util2.LinkedList.readObject(java.io.ObjectInputStream) exclude",
            "java2.util2.LinkedList.remove(int) ignore",
            "java2.util2.LinkedList.writeObject(java.io.ObjectOutputStream) exclude",
            "java2.util2.TreeSet.first() ignore",
            "java2.util2.TreeSet.last() ignore",
            "java2.util2.TreeSet.readObject(java.io.ObjectInputStream) exclude",
            "java2.util2.TreeSet.subSet(java.lang.Object, java.lang.Object) exclude",
            "java2.util2.TreeSet.subSet(java.lang.Object, java.lang.Object) ignore",
            "java2.util2.TreeSet.tailSet(java.lang.Object) ignore",
            "java2.util2.TreeSet.writeObject(java.io.ObjectOutputStream) exclude"
=======
            "java7.util7.ArrayList.addAll(int, java7.util7.Collection) ignore",
            "java7.util7.ArrayList.addAll(java7.util7.Collection) ignore",
            "java7.util7.ArrayList.fastRemove(int) ignore",
            "java7.util7.ArrayList.readObject(java.io.ObjectInputStream) exclude",
            "java7.util7.ArrayList.remove(int) ignore",
            "java7.util7.ArrayList.removeRange(int, int) exclude",
            "java7.util7.ArrayList.set(int, java.lang.Object) ignore",
            "java7.util7.ArrayList.subList(int, int) ignore",
            "java7.util7.ArrayList.writeObject(java.io.ObjectOutputStream) exclude",
            "java7.util7.Collections.addAll(java7.util7.Collection, java.lang.Object[]) ignore",
            "java7.util7.Collections.eq(java.lang.Object, java.lang.Object) ignore",
            "java7.util7.Collections.get(java7.util7.ListIterator, int) exclude",
            "java7.util7.Collections.iteratorBinarySearch(java7.util7.List, java.lang.Object) exclude",
            "java7.util7.Collections.iteratorBinarySearch(java7.util7.List, java.lang.Object, java7.util7.Comparator) exclude",
            "java7.util7.Collections.rotate2(java7.util7.List, int) exclude",
            "java7.util7.Collections.swap(java.lang.Object[], int, int) exclude",
            "java7.util7.Collections.swap(java7.util7.List, int, int) ignore",
            "java7.util7.Collections.synchronizedCollection(java7.util7.Collection, java.lang.Object) exclude",
            "java7.util7.Collections.synchronizedList(java7.util7.List, java.lang.Object) exclude",
            "java7.util7.Collections.synchronizedMap(java7.util7.Map) ignore",
            "java7.util7.Collections.synchronizedSet(java7.util7.Set, java.lang.Object) exclude",
            "java7.util7.Collections.synchronizedSortedMap(java7.util7.SortedMap) exclude",
            "java7.util7.Collections.unmodifiableList(java7.util7.List) ignore",
            "java7.util7.Collections.unmodifiableSortedMap(java7.util7.SortedMap) exclude",
            "java7.util7.LinkedList.readObject(java.io.ObjectInputStream) exclude",
            "java7.util7.LinkedList.remove(int) ignore",
            "java7.util7.LinkedList.set(int, java.lang.Object) ignore",
            "java7.util7.LinkedList.writeObject(java.io.ObjectOutputStream) exclude",
            "java7.util7.TreeSet.first() ignore",
            "java7.util7.TreeSet.last() ignore",
            "java7.util7.TreeSet.readObject(java.io.ObjectInputStream) exclude",
            "java7.util7.TreeSet.subSet(java.lang.Object, java.lang.Object) ignore",
            "java7.util7.TreeSet.tailSet(java.lang.Object) ignore",
            "java7.util7.TreeSet.writeObject(java.io.ObjectOutputStream) exclude",
            "java7.util7.ArrayList.hugeCapacity(int) exclude",
            "java7.util7.Collections.binarySearch(java7.util7.List, java.lang.Object) exclude",
            "java7.util7.Collections.binarySearch(java7.util7.List, java.lang.Object, java7.util7.Comparator) exclude",
            "java7.util7.Collections.checkedCollection(java7.util7.Collection, java.lang.Class) exclude",
            "java7.util7.Collections.checkedList(java7.util7.List, java.lang.Class) exclude",
            "java7.util7.Collections.checkedMap(java7.util7.Map, java.lang.Class, java.lang.Class) exclude",
            "java7.util7.Collections.checkedSet(java7.util7.Set, java.lang.Class) exclude",
            "java7.util7.Collections.checkedSortedMap(java7.util7.SortedMap, java.lang.Class, java.lang.Class) exclude",
            "java7.util7.Collections.checkedSortedSet(java7.util7.SortedSet, java.lang.Class) exclude",
            "java7.util7.Collections.indexedBinarySearch(java7.util7.List, java.lang.Object) exclude",
            "java7.util7.Collections.indexedBinarySearch(java7.util7.List, java.lang.Object, java7.util7.Comparator) exclude",
            "java7.util7.Collections.max(java7.util7.Collection) exclude",
            "java7.util7.Collections.max(java7.util7.Collection, java7.util7.Comparator) exclude",
            "java7.util7.Collections.min(java7.util7.Collection) exclude",
            "java7.util7.Collections.min(java7.util7.Collection, java7.util7.Comparator) exclude",
            "java7.util7.Collections.newSetFromMap(java7.util7.Map) exclude",
            "java7.util7.Collections.singletonIterator(java.lang.Object) exclude",
            "java7.util7.Collections.sort(java7.util7.List) exclude",
            "java7.util7.Collections.sort(java7.util7.List, java7.util7.Comparator) exclude",
            "java7.util7.Collections.unmodifiableCollection(java7.util7.Collection) ignore",
            "java7.util7.Collections.unmodifiableMap(java7.util7.Map) exclude",
            "java7.util7.Collections.zeroLengthArray(java.lang.Class) exclude",
            "java7.util7.LinkedList.add(int, java.lang.Object) ignore",
            "java7.util7.LinkedList.get(int) ignore",
            "java7.util7.LinkedList.linkBefore(java.lang.Object, java7.util7.LinkedList.Node) exclude",
            "java7.util7.LinkedList.unlink(java7.util7.LinkedList.Node) ignore",
            "java7.util7.TreeSet.add(java.lang.Object) ignore",
            "java7.util7.TreeSet.headSet(java.lang.Object) ignore",
            "java7.util7.TreeSet.headSet(java.lang.Object, boolean) ignore",
            "java7.util7.TreeSet.subSet(java.lang.Object, boolean, java.lang.Object, boolean) ignore",
            "java7.util7.TreeSet.tailSet(java.lang.Object, boolean) ignore"
>>>>>>> 6f8b8494
            // end of list (line break to permit easier sorting)
            );

    ExpectedTests expectedRegressionTests = ExpectedTests.SOME;
    ExpectedTests expectedErrorTests = ExpectedTests.DONT_CARE;

    generateAndTest(
        testEnvironment, options, expectedRegressionTests, expectedErrorTests, coverageChecker);
  }

  /**
   * Test formerly known as randoop3. Previously this test did nothing beyond generating the tests.
   */
  @Test
  public void runJDKTest() {

    SystemTestEnvironment testEnvironment =
        systemTestEnvironmentManager.createTestEnvironment("jdk-test");
    RandoopOptions options = RandoopOptions.createOptions(testEnvironment);
    options.setPackageName("jdktests");
    options.setRegressionBasename("JDK_Tests_regression");
    options.setErrorBasename("JDK_Tests_error");

    options.setOption("generated_limit", "5000"); // runs out of memory on Travis if 6000
    options.setOption("null-ratio", "0.3");
    options.setOption("alias-ratio", "0.3");
    options.setFlag("small-tests");
    options.setFlag("clear=2000");
    options.addClassList("resources/systemTest/jdk_classlist.txt");

    // omit methods that use Random
    options.setOption(
        "omitmethods", "java7\\.util7\\.Collections\\.shuffle\\(java7\\.util7\\.List\\)");

    ExpectedTests expectedRegressionTests = ExpectedTests.SOME;
    ExpectedTests expectedErrorTests = ExpectedTests.DONT_CARE;

    CoverageChecker coverageChecker =
        new CoverageChecker(
            options,
<<<<<<< HEAD
            "java2.util2.ArrayList.readObject(java.io.ObjectInputStream) exclude",
            "java2.util2.ArrayList.remove(int) ignore",
            "java2.util2.ArrayList.removeRange(int, int) exclude",
            "java2.util2.ArrayList.writeObject(java.io.ObjectOutputStream) exclude",
            "java2.util2.Arrays.med3(byte[], int, int, int) exclude",
            "java2.util2.Arrays.med3(char[], int, int, int) exclude",
            "java2.util2.Arrays.med3(double[], int, int, int) exclude",
            "java2.util2.Arrays.med3(float[], int, int, int) exclude",
            "java2.util2.Arrays.med3(int[], int, int, int) exclude",
            "java2.util2.Arrays.med3(long[], int, int, int) exclude",
            "java2.util2.Arrays.med3(short[], int, int, int) exclude",
            "java2.util2.Arrays.sort(byte[], int, int) ignore",
            "java2.util2.Arrays.sort(char[], int, int) ignore",
            "java2.util2.Arrays.sort(java.lang.Object[], int, int, java2.util2.Comparator) ignore",
            "java2.util2.Arrays.swap(char[], int, int) ignore",
            "java2.util2.Arrays.swap(int[], int, int) ignore",
            "java2.util2.Arrays.swap(java.lang.Object[], int, int) exclude",
            "java2.util2.Arrays.swap(long[], int, int) ignore",
            "java2.util2.Arrays.vecswap(byte[], int, int, int) exclude",
            "java2.util2.Arrays.vecswap(char[], int, int, int) exclude",
            "java2.util2.Arrays.vecswap(double[], int, int, int) exclude",
            "java2.util2.Arrays.vecswap(float[], int, int, int) exclude",
            "java2.util2.Arrays.vecswap(int[], int, int, int) exclude",
            "java2.util2.Arrays.vecswap(long[], int, int, int) exclude",
            "java2.util2.Arrays.vecswap(short[], int, int, int) exclude",
            "java2.util2.BitSet.getBits(int) exclude",
            "java2.util2.BitSet.readObject(java.io.ObjectInputStream) exclude",
            "java2.util2.Collections.eq(java.lang.Object, java.lang.Object) ignore",
            "java2.util2.Collections.get(java2.util2.ListIterator, int) exclude",
            "java2.util2.Collections.iteratorBinarySearch(java2.util2.List, java.lang.Object) exclude",
            "java2.util2.Collections.iteratorBinarySearch(java2.util2.List, java.lang.Object, java2.util2.Comparator) exclude",
            "java2.util2.Collections.rotate2(java2.util2.List, int) exclude",
            "java2.util2.Collections.shuffle(java2.util2.List) exclude",
            "java2.util2.Collections.swap(java.lang.Object[], int, int) exclude",
            "java2.util2.Collections.swap(java2.util2.List, int, int) ignore",
            "java2.util2.Hashtable.readObject(java.io.ObjectInputStream) exclude",
            "java2.util2.Hashtable.rehash() ignore", // Travis
            "java2.util2.Hashtable.writeObject(java.io.ObjectOutputStream) exclude",
            "java2.util2.LinkedHashMap.newValueIterator() ignore",
            "java2.util2.LinkedList.readObject(java.io.ObjectInputStream) exclude",
            "java2.util2.LinkedList.remove(int) ignore",
            "java2.util2.LinkedList.set(int, java.lang.Object) ignore",
            "java2.util2.LinkedList.writeObject(java.io.ObjectOutputStream) exclude",
            "java2.util2.Observable.clearChanged() exclude",
            "java2.util2.Observable.setChanged() exclude",
            "java2.util2.Stack.empty() ignore", // Travis
            "java2.util2.Stack.push(java.lang.Object) ignore", // Travis
            "java2.util2.TreeMap.addAllForTreeSet(java2.util2.SortedSet, java.lang.Object) ignore",
            "java2.util2.TreeMap.colorOf(java2.util2.TreeMap.Entry) exclude",
            "java2.util2.TreeMap.decrementSize() ignore", // Travis
            "java2.util2.TreeMap.deleteEntry(java2.util2.TreeMap.Entry) ignore", // Travis
            "java2.util2.TreeMap.fixAfterDeletion(java2.util2.TreeMap.Entry) exclude",
            "java2.util2.TreeMap.fixAfterInsertion(java2.util2.TreeMap.Entry) exclude",
            "java2.util2.TreeMap.getCeilEntry(java.lang.Object) ignore", // Travis
            "java2.util2.TreeMap.getPrecedingEntry(java.lang.Object) exclude",
            "java2.util2.TreeMap.lastKey() ignore",
            "java2.util2.TreeMap.leftOf(java2.util2.TreeMap.Entry) exclude",
            "java2.util2.TreeMap.parentOf(java2.util2.TreeMap.Entry) exclude",
            "java2.util2.TreeMap.readObject(java.io.ObjectInputStream) exclude",
            "java2.util2.TreeMap.readTreeSet(int, java.io.ObjectInputStream, java.lang.Object) exclude",
            "java2.util2.TreeMap.rightOf(java2.util2.TreeMap.Entry) exclude",
            "java2.util2.TreeMap.rotateLeft(java2.util2.TreeMap.Entry) exclude",
            "java2.util2.TreeMap.rotateRight(java2.util2.TreeMap.Entry) exclude",
            "java2.util2.TreeMap.setColor(java2.util2.TreeMap.Entry, boolean) exclude",
            "java2.util2.TreeMap.subMap(java.lang.Object, java.lang.Object) ignore",
            "java2.util2.TreeMap.valEquals(java.lang.Object, java.lang.Object) exclude",
            "java2.util2.TreeMap.valueSearchNonNull(java2.util2.TreeMap.Entry, java.lang.Object) ignore",
            "java2.util2.TreeMap.valueSearchNull(java2.util2.TreeMap.Entry) ignore",
            "java2.util2.TreeMap.writeObject(java.io.ObjectOutputStream) exclude",
            "java2.util2.TreeSet.first() ignore",
            "java2.util2.TreeSet.last() ignore",
            "java2.util2.TreeSet.readObject(java.io.ObjectInputStream) exclude",
            "java2.util2.TreeSet.subSet(java.lang.Object, java.lang.Object) ignore",
            "java2.util2.TreeSet.writeObject(java.io.ObjectOutputStream) exclude",
            "java2.util2.Vector.removeRange(int, int) exclude",
            "java2.util2.Vector.writeObject(java.io.ObjectOutputStream) exclude",
            "java2.util2.WeakHashMap.eq(java.lang.Object, java.lang.Object) ignore", // Travis
            "java2.util2.WeakHashMap.removeMapping(java.lang.Object) exclude",
            "java2.util2.WeakHashMap.resize(int) ignore",
            "java2.util2.WeakHashMap.transfer(java2.util2.WeakHashMap.Entry[], java2.util2.WeakHashMap.Entry[]) ignore",
            "java2.util2.WeakHashMap.unmaskNull(java.lang.Object) ignore"
=======
            "java7.util7.ArrayList.addAll(int, java7.util7.Collection) ignore",
            "java7.util7.ArrayList.addAll(java7.util7.Collection) ignore",
            "java7.util7.ArrayList.fastRemove(int) exclude",
            "java7.util7.ArrayList.hugeCapacity(int) exclude",
            "java7.util7.ArrayList.readObject(java.io.ObjectInputStream) exclude",
            "java7.util7.ArrayList.remove(int) ignore",
            "java7.util7.ArrayList.removeRange(int, int) exclude",
            "java7.util7.ArrayList.subList(int, int) ignore",
            "java7.util7.ArrayList.writeObject(java.io.ObjectOutputStream) exclude",
            "java7.util7.Arrays.binarySearch(double[], int, int, double) ignore",
            "java7.util7.Arrays.binarySearch(java.lang.Object[], int, int, java.lang.Object, java7.util7.Comparator) exclude",
            "java7.util7.Arrays.binarySearch(java.lang.Object[], java.lang.Object, java7.util7.Comparator) exclude",
            "java7.util7.Arrays.binarySearch0(java.lang.Object[], int, int, java.lang.Object, java7.util7.Comparator) ignore",
            "java7.util7.Arrays.deepEquals0(java.lang.Object, java.lang.Object) exclude",
            "java7.util7.Arrays.fill(int[], int, int, int) ignore",
            "java7.util7.Arrays.fill(java.lang.Object[], int, int, java.lang.Object) ignore",
            "java7.util7.Arrays.fill(long[], int, int, long) ignore",
            "java7.util7.Arrays.fill(short[], int, int, short) ignore",
            "java7.util7.Arrays.hashCode(boolean[]) exclude",
            "java7.util7.Arrays.hashCode(byte[]) exclude",
            "java7.util7.Arrays.hashCode(char[]) exclude",
            "java7.util7.Arrays.hashCode(double[]) exclude",
            "java7.util7.Arrays.hashCode(float[]) exclude",
            "java7.util7.Arrays.hashCode(int[]) exclude",
            "java7.util7.Arrays.hashCode(java.lang.Object[]) exclude",
            "java7.util7.Arrays.hashCode(long[]) exclude",
            "java7.util7.Arrays.hashCode(short[]) exclude",
            "java7.util7.Arrays.legacyMergeSort(java.lang.Object[]) exclude",
            "java7.util7.Arrays.legacyMergeSort(java.lang.Object[], int, int) exclude",
            "java7.util7.Arrays.legacyMergeSort(java.lang.Object[], int, int, java7.util7.Comparator) exclude",
            "java7.util7.Arrays.legacyMergeSort(java.lang.Object[], java7.util7.Comparator) exclude",
            "java7.util7.Arrays.med3(byte[], int, int, int) exclude",
            "java7.util7.Arrays.med3(char[], int, int, int) exclude",
            "java7.util7.Arrays.med3(double[], int, int, int) exclude",
            "java7.util7.Arrays.med3(float[], int, int, int) exclude",
            "java7.util7.Arrays.med3(int[], int, int, int) exclude",
            "java7.util7.Arrays.med3(long[], int, int, int) exclude",
            "java7.util7.Arrays.med3(short[], int, int, int) exclude",
            "java7.util7.Arrays.mergeSort(java.lang.Object[], java.lang.Object[], int, int, int) exclude",
            "java7.util7.Arrays.mergeSort(java.lang.Object[], java.lang.Object[], int, int, int, java7.util7.Comparator) exclude",
            "java7.util7.Arrays.sort(char[], int, int) ignore",
            "java7.util7.Arrays.sort(java.lang.Object[], int, int, java7.util7.Comparator) ignore",
            "java7.util7.Arrays.sort(java.lang.Object[], java7.util7.Comparator) ignore",
            "java7.util7.Arrays.swap(char[], int, int) ignore",
            "java7.util7.Arrays.swap(int[], int, int) ignore",
            "java7.util7.Arrays.swap(java.lang.Object[], int, int) exclude",
            "java7.util7.Arrays.vecswap(byte[], int, int, int) exclude",
            "java7.util7.Arrays.vecswap(char[], int, int, int) exclude",
            "java7.util7.Arrays.vecswap(double[], int, int, int) exclude",
            "java7.util7.Arrays.vecswap(float[], int, int, int) exclude",
            "java7.util7.Arrays.vecswap(int[], int, int, int) exclude",
            "java7.util7.Arrays.vecswap(long[], int, int, int) exclude",
            "java7.util7.Arrays.vecswap(short[], int, int, int) exclude",
            "java7.util7.BitSet.getBits(int) exclude",
            "java7.util7.BitSet.readObject(java.io.ObjectInputStream) exclude",
            "java7.util7.BitSet.valueOf(java.nio.LongBuffer) exclude",
            "java7.util7.BitSet.writeObject(java.io.ObjectOutputStream) exclude",
            "java7.util7.Collections.addAll(java7.util7.Collection, java.lang.Object[]) exclude",
            "java7.util7.Collections.asLifoQueue(java7.util7.Deque) ignore",
            "java7.util7.Collections.binarySearch(java7.util7.List, java.lang.Object) exclude",
            "java7.util7.Collections.binarySearch(java7.util7.List, java.lang.Object, java7.util7.Comparator) exclude",
            "java7.util7.Collections.checkedCollection(java7.util7.Collection, java.lang.Class) exclude",
            "java7.util7.Collections.checkedList(java7.util7.List, java.lang.Class) exclude",
            "java7.util7.Collections.checkedMap(java7.util7.Map, java.lang.Class, java.lang.Class) exclude",
            "java7.util7.Collections.checkedSet(java7.util7.Set, java.lang.Class) exclude",
            "java7.util7.Collections.checkedSortedMap(java7.util7.SortedMap, java.lang.Class, java.lang.Class) exclude",
            "java7.util7.Collections.checkedSortedSet(java7.util7.SortedSet, java.lang.Class) exclude",
            "java7.util7.Collections.eq(java.lang.Object, java.lang.Object) ignore",
            "java7.util7.Collections.fill(java7.util7.List, java.lang.Object) exclude",
            "java7.util7.Collections.get(java7.util7.ListIterator, int) exclude",
            "java7.util7.Collections.indexedBinarySearch(java7.util7.List, java.lang.Object) exclude",
            "java7.util7.Collections.indexedBinarySearch(java7.util7.List, java.lang.Object, java7.util7.Comparator) exclude",
            "java7.util7.Collections.iteratorBinarySearch(java7.util7.List, java.lang.Object) exclude",
            "java7.util7.Collections.iteratorBinarySearch(java7.util7.List, java.lang.Object, java7.util7.Comparator) exclude",
            "java7.util7.Collections.max(java7.util7.Collection) exclude",
            "java7.util7.Collections.max(java7.util7.Collection, java7.util7.Comparator) exclude",
            "java7.util7.Collections.min(java7.util7.Collection) exclude",
            "java7.util7.Collections.min(java7.util7.Collection, java7.util7.Comparator) exclude",
            "java7.util7.Collections.newSetFromMap(java7.util7.Map) exclude",
            "java7.util7.Collections.rotate2(java7.util7.List, int) exclude",
            "java7.util7.Collections.shuffle(java7.util7.List) exclude",
            "java7.util7.Collections.singletonIterator(java.lang.Object) exclude",
            "java7.util7.Collections.sort(java7.util7.List) exclude",
            "java7.util7.Collections.sort(java7.util7.List, java7.util7.Comparator) exclude",
            "java7.util7.Collections.swap(java.lang.Object[], int, int) exclude",
            "java7.util7.Collections.swap(java7.util7.List, int, int) ignore",
            "java7.util7.Collections.synchronizedCollection(java7.util7.Collection) ignore",
            "java7.util7.Collections.synchronizedSet(java7.util7.Set) ignore",
            "java7.util7.Collections.synchronizedSortedSet(java7.util7.SortedSet) ignore",
            "java7.util7.Collections.unmodifiableCollection(java7.util7.Collection) exclude",
            "java7.util7.Collections.unmodifiableList(java7.util7.List) ignore",
            "java7.util7.Collections.unmodifiableMap(java7.util7.Map) exclude",
            "java7.util7.Collections.unmodifiableSet(java7.util7.Set) ignore",
            "java7.util7.Collections.unmodifiableSortedMap(java7.util7.SortedMap) exclude",
            "java7.util7.Collections.unmodifiableSortedSet(java7.util7.SortedSet) ignore",
            "java7.util7.Collections.zeroLengthArray(java.lang.Class) exclude",
            "java7.util7.Hashtable.putAll(java7.util7.Map) ignore",
            "java7.util7.Hashtable.readObject(java.io.ObjectInputStream) exclude",
            "java7.util7.Hashtable.reconstitutionPut(java7.util7.Hashtable.Entry[], java.lang.Object, java.lang.Object) exclude",
            "java7.util7.Hashtable.rehash() ignore", // Travis
            "java7.util7.Hashtable.writeObject(java.io.ObjectOutputStream) exclude",
            "java7.util7.LinkedHashMap.newValueIterator() ignore",
            "java7.util7.LinkedHashMap.transfer(java7.util7.HashMap.Entry[]) ignore",
            "java7.util7.LinkedList.add(int, java.lang.Object) ignore",
            "java7.util7.LinkedList.addAll(java7.util7.Collection) ignore",
            "java7.util7.LinkedList.element() ignore",
            "java7.util7.LinkedList.get(int) ignore",
            "java7.util7.LinkedList.linkBefore(java.lang.Object, java7.util7.LinkedList.Node) ignore",
            "java7.util7.LinkedList.offerFirst(java.lang.Object) ignore",
            "java7.util7.LinkedList.peekFirst() ignore",
            "java7.util7.LinkedList.readObject(java.io.ObjectInputStream) exclude",
            "java7.util7.LinkedList.remove() ignore",
            "java7.util7.LinkedList.remove(int) ignore",
            "java7.util7.LinkedList.set(int, java.lang.Object) ignore",
            "java7.util7.LinkedList.unlinkLast(java7.util7.LinkedList.Node) ignore",
            "java7.util7.LinkedList.writeObject(java.io.ObjectOutputStream) exclude",
            "java7.util7.Observable.clearChanged() exclude",
            "java7.util7.Observable.setChanged() exclude",
            "java7.util7.Stack.empty() ignore", // Travis
            "java7.util7.Stack.push(java.lang.Object) ignore", // Travis
            "java7.util7.StringTokenizer.isDelimiter(int) exclude",
            "java7.util7.TreeMap.addAllForTreeSet(java7.util7.SortedSet, java.lang.Object) ignore",
            "java7.util7.TreeMap.colorOf(java7.util7.TreeMap.Entry) exclude",
            "java7.util7.TreeMap.compare(java.lang.Object, java.lang.Object) exclude",
            "java7.util7.TreeMap.decrementSize() ignore", // Travis
            "java7.util7.TreeMap.deleteEntry(java7.util7.TreeMap.Entry) ignore", // Travis
            "java7.util7.TreeMap.descendingKeyIterator() exclude",
            "java7.util7.TreeMap.firstKey() exclude",
            "java7.util7.TreeMap.fixAfterDeletion(java7.util7.TreeMap.Entry) exclude",
            "java7.util7.TreeMap.fixAfterInsertion(java7.util7.TreeMap.Entry) exclude",
            "java7.util7.TreeMap.get(java.lang.Object) ignore",
            "java7.util7.TreeMap.getCeilEntry(java.lang.Object) ignore", // Travis
            "java7.util7.TreeMap.getEntryUsingComparator(java.lang.Object) exclude",
            "java7.util7.TreeMap.getPrecedingEntry(java.lang.Object) exclude",
            "java7.util7.TreeMap.headMap(java.lang.Object) exclude",
            "java7.util7.TreeMap.headMap(java.lang.Object, boolean) exclude",
            "java7.util7.TreeMap.keySet() ignore",
            "java7.util7.TreeMap.lastKey() ignore",
            "java7.util7.TreeMap.leftOf(java7.util7.TreeMap.Entry) exclude",
            "java7.util7.TreeMap.parentOf(java7.util7.TreeMap.Entry) exclude",
            "java7.util7.TreeMap.predecessor(java7.util7.TreeMap.Entry) exclude",
            "java7.util7.TreeMap.putAll(java7.util7.Map) exclude",
            "java7.util7.TreeMap.readObject(java.io.ObjectInputStream) exclude",
            "java7.util7.TreeMap.readTreeSet(int, java.io.ObjectInputStream, java.lang.Object) exclude",
            "java7.util7.TreeMap.remove(java.lang.Object) ignore",
            "java7.util7.TreeMap.rightOf(java7.util7.TreeMap.Entry) exclude",
            "java7.util7.TreeMap.rotateLeft(java7.util7.TreeMap.Entry) exclude",
            "java7.util7.TreeMap.rotateRight(java7.util7.TreeMap.Entry) exclude",
            "java7.util7.TreeMap.setColor(java7.util7.TreeMap.Entry, boolean) exclude",
            "java7.util7.TreeMap.subMap(java.lang.Object, boolean, java.lang.Object, boolean) exclude",
            "java7.util7.TreeMap.subMap(java.lang.Object, java.lang.Object) ignore",
            "java7.util7.TreeMap.successor(java7.util7.TreeMap.Entry) exclude",
            "java7.util7.TreeMap.tailMap(java.lang.Object) exclude",
            "java7.util7.TreeMap.tailMap(java.lang.Object, boolean) exclude",
            "java7.util7.TreeMap.valEquals(java.lang.Object, java.lang.Object) exclude",
            "java7.util7.TreeMap.valueSearchNonNull(java7.util7.TreeMap.Entry, java.lang.Object) ignore",
            "java7.util7.TreeMap.valueSearchNull(java7.util7.TreeMap.Entry) ignore",
            "java7.util7.TreeMap.writeObject(java.io.ObjectOutputStream) exclude",
            "java7.util7.TreeSet.add(java.lang.Object) exclude",
            "java7.util7.TreeSet.addAll(java7.util7.Collection) ignore",
            "java7.util7.TreeSet.contains(java.lang.Object) exclude",
            "java7.util7.TreeSet.first() ignore",
            "java7.util7.TreeSet.headSet(java.lang.Object) exclude",
            "java7.util7.TreeSet.headSet(java.lang.Object, boolean) exclude",
            "java7.util7.TreeSet.last() ignore",
            "java7.util7.TreeSet.readObject(java.io.ObjectInputStream) exclude",
            "java7.util7.TreeSet.remove(java.lang.Object) ignore",
            "java7.util7.TreeSet.subSet(java.lang.Object, boolean, java.lang.Object, boolean) exclude",
            "java7.util7.TreeSet.subSet(java.lang.Object, java.lang.Object) ignore",
            "java7.util7.TreeSet.tailSet(java.lang.Object) exclude",
            "java7.util7.TreeSet.tailSet(java.lang.Object, boolean) exclude",
            "java7.util7.TreeSet.writeObject(java.io.ObjectOutputStream) exclude",
            "java7.util7.Vector.add(int, java.lang.Object) ignore",
            "java7.util7.Vector.addAll(int, java7.util7.Collection) ignore",
            "java7.util7.Vector.addAll(java7.util7.Collection) ignore",
            "java7.util7.Vector.containsAll(java7.util7.Collection) ignore",
            "java7.util7.Vector.hugeCapacity(int) exclude",
            "java7.util7.Vector.removeRange(int, int) exclude",
            "java7.util7.Vector.writeObject(java.io.ObjectOutputStream) exclude",
            "java7.util7.WeakHashMap.eq(java.lang.Object, java.lang.Object) ignore", // Travis
            "java7.util7.WeakHashMap.removeMapping(java.lang.Object) exclude",
            "java7.util7.WeakHashMap.resize(int) ignore",
            "java7.util7.WeakHashMap.transfer(java7.util7.WeakHashMap.Entry[], java7.util7.WeakHashMap.Entry[]) ignore",
            "java7.util7.WeakHashMap.unmaskNull(java.lang.Object) ignore",
            "java7.util7.WeakHashMap.putAll(java7.util7.Map) exclude"
>>>>>>> 6f8b8494
            // end of list (line break to permit easier sorting)
            );
    generateAndTest(
        testEnvironment, options, expectedRegressionTests, expectedErrorTests, coverageChecker);
  }

  /**
   * Test formerly known as randoop-contracts. Takes a long time. Evidence from running {@code time
   * make randoop-contracts} with previous Makefile. Reports:
   *
   * <pre>
   *  real	0m15.976s
   *  user	0m17.902s
   *  sys	0m9.814s
   * </pre>
   */
  @Test
  public void runContractsTest() {

    SystemTestEnvironment testEnvironment =
        systemTestEnvironmentManager.createTestEnvironment("contracts-test"); // temp directory
    RandoopOptions options = RandoopOptions.createOptions(testEnvironment);
    options.setErrorBasename("BuggyTest");

    options.setFlag("no-regression-tests");
    options.setOption("generated_limit", "1000");
    // Don't minimize the tests because it would take too long to finish.
    options.setOption("minimize_error_test", "false");
    options.addClassList("resources/systemTest/buggyclasses.txt");

    ExpectedTests expectedRegressionTests = ExpectedTests.NONE;
    ExpectedTests expectedErrorTests = ExpectedTests.SOME;

    CoverageChecker coverageChecker =
        new CoverageChecker(
            options,
            "examples.Buggy.BuggyCompareToTransitive.getTwo() ignore",
            "examples.Buggy.StackOverflowError() ignore",
            "examples.Buggy.hashCode() ignore",
            "examples.Buggy.toString() ignore",

            /* don't care about hashCode for compareTo input classes */
            "examples.Buggy.BuggyCompareToAntiSymmetric.hashCode() ignore",
            "examples.Buggy.BuggyCompareToEquals.hashCode() ignore",
            "examples.Buggy.BuggyCompareToReflexive.hashCode() ignore",
            "examples.Buggy.BuggyCompareToSubs.hashCode() ignore",
            "examples.Buggy.BuggyCompareToTransitive.hashCode() ignore",
            "examples.Buggy.BuggyEqualsTransitive.hashCode() ignore",

            /* These should be covered, but are in failing assertions and won't show up in JaCoCo results. */
            "examples.Buggy.BuggyCompareToAntiSymmetric.compareTo(java.lang.Object) exclude",
            "examples.Buggy.BuggyCompareToEquals.compareTo(java.lang.Object) exclude",
            "examples.Buggy.BuggyCompareToEquals.equals(java.lang.Object) exclude",
            "examples.Buggy.BuggyCompareToReflexive.compareTo(java.lang.Object) exclude",
            "examples.Buggy.BuggyCompareToReflexive.equals(java.lang.Object) exclude",
            "examples.Buggy.BuggyCompareToSubs.compareTo(java.lang.Object) exclude",
            "examples.Buggy.BuggyCompareToTransitive.compareTo(java.lang.Object) exclude");

    generateAndTest(
        testEnvironment, options, expectedRegressionTests, expectedErrorTests, coverageChecker);
  }

  /** Test formerly known as randoop-checkrep. */
  @Test
  public void runCheckRepTest() {

    SystemTestEnvironment testEnvironment =
        systemTestEnvironmentManager.createTestEnvironment("checkrep-test"); // temp directory
    RandoopOptions options = RandoopOptions.createOptions(testEnvironment);
    options.setErrorBasename("CheckRepTest");

    options.setFlag("no-regression-tests");
    options.setOption("attempted_limit", "1000");
    options.setOption("generated_limit", "200");
    options.addTestClass("examples.CheckRep1");
    options.addTestClass("examples.CheckRep2");

    ExpectedTests expectedRegressionTests = ExpectedTests.NONE;
    ExpectedTests expectedErrorTests = ExpectedTests.SOME;

    CoverageChecker coverageChecker =
        new CoverageChecker(
            options,
            // I don't see how to cover a checkRep method that always throws an exception.
            "examples.CheckRep1.throwsException() ignore");

    generateAndTest(
        testEnvironment, options, expectedRegressionTests, expectedErrorTests, coverageChecker);
  }

  /**
   * Test formerly known as randoop-literals. Previously did a diff on generated test file and goal.
   */
  @Test
  public void runLiteralsTest() {

    SystemTestEnvironment testEnvironment =
        systemTestEnvironmentManager.createTestEnvironment("literals-test"); // temp directory
    RandoopOptions options = RandoopOptions.createOptions(testEnvironment);
    options.setPackageName(null);
    options.setRegressionBasename("LiteralsReg");
    options.setErrorBasename("LiteralsErr");

    options.setOption("generated_limit", "1000");
    options.addTestClass("randoop.literals.A");
    options.addTestClass("randoop.literals.A2");
    options.addTestClass("randoop.literals.B");
    options.setOption("literals-level", "CLASS");
    options.setOption("literals-file", "resources/systemTest/literalsfile.txt");

    ExpectedTests expectedRegressionTests = ExpectedTests.SOME;
    ExpectedTests expectedErrorTests = ExpectedTests.NONE;
    generateAndTest(testEnvironment, options, expectedRegressionTests, expectedErrorTests);
  }

  /**
   * Test formerly known as randoop-long-string. Previously performed a diff on generated test and
   * goal file.
   */
  @Test
  public void runLongStringTest() {
    SystemTestEnvironment testEnvironment =
        systemTestEnvironmentManager.createTestEnvironment("longstring-test"); // temp directory
    RandoopOptions options = RandoopOptions.createOptions(testEnvironment);
    options.setPackageName(null);
    options.setRegressionBasename("LongString");
    options.setErrorBasename("");

    options.setOption("attempted_limit", "1000");
    options.setOption("generated_limit", "100");
    options.addTestClass("randoop.test.LongString");

    ExpectedTests expectedRegressionTests = ExpectedTests.SOME;
    ExpectedTests expectedErrorTests = ExpectedTests.NONE;

    CoverageChecker coverageChecker =
        new CoverageChecker(
            options,
            // XXX after adding compile check this method did not appear in JDK7 runs
            "randoop.test.LongString.tooLongString() ignore");
    generateAndTest(
        testEnvironment, options, expectedRegressionTests, expectedErrorTests, coverageChecker);
  }

  /** Test formerly known as randoop-visibility. */
  @Test
  public void runVisibilityTest() {
    SystemTestEnvironment testEnvironment =
        systemTestEnvironmentManager.createTestEnvironment("visibility-test"); // temp directory
    RandoopOptions options = RandoopOptions.createOptions(testEnvironment);
    options.setPackageName(null);
    options.setRegressionBasename("VisibilityTest");
    options.setErrorBasename("");

    options.setOption("attempted_limit", "1000");
    options.setOption("generated_limit", "200");
    options.addTestClass("examples.Visibility");

    ExpectedTests expectedRegressionTests = ExpectedTests.SOME;
    ExpectedTests expectedErrorTests = ExpectedTests.NONE;

    CoverageChecker coverageChecker =
        new CoverageChecker(
            options,
            "examples.Visibility.getNonVisible() exclude",
            "examples.Visibility.takesNonVisible(examples.NonVisible) exclude");

    generateAndTest(
        testEnvironment, options, expectedRegressionTests, expectedErrorTests, coverageChecker);
  }

  /**
   * Test formerly known as randoop-no-output. Runs with <tt>--progressdisplay=false</tt> and so
   * should have no output.
   */
  @Test
  public void runNoOutputTest() {
    SystemTestEnvironment testEnvironment =
        systemTestEnvironmentManager.createTestEnvironment("no-output-test"); // temp directory
    RandoopOptions options = RandoopOptions.createOptions(testEnvironment);
    options.setPackageName(null);
    options.setRegressionBasename("NoOutputTest");
    options.setErrorBasename("");

    options.setOption("generated_limit", "100");
    options.addTestClass("java.util.LinkedList");
    options.setOption("progressdisplay", "false");

    RandoopRunStatus randoopRunDesc =
        RandoopRunStatus.generateAndCompile(testEnvironment, options, false);

    assertThat(
        "There should be no output; got:"
            + lineSep
            + UtilPlume.join(randoopRunDesc.processStatus.outputLines, lineSep),
        randoopRunDesc.processStatus.outputLines.size(),
        is(equalTo(0)));
  }

  @Test
  public void runInnerClassTest() {
    SystemTestEnvironment testEnvironment =
        systemTestEnvironmentManager.createTestEnvironment("inner-class-test");
    RandoopOptions options = RandoopOptions.createOptions(testEnvironment);
    options.setPackageName(null);
    options.setRegressionBasename("InnerClassRegression");
    options.setErrorBasename("InnerClassError");
    options.addTestClass("randoop.test.ClassWithInnerClass");
    options.addTestClass("randoop.test.ClassWithInnerClass$A");
    options.setOption("generated_limit", "40");
    options.setFlag("silently-ignore-bad-class-names");
    options.setOption("unchecked-exception", "ERROR");
    options.setOption("npe-on-null-input", "ERROR");
    options.setOption("npe-on-non-null-input", "ERROR");

    ExpectedTests expectedRegressionTests = ExpectedTests.SOME;
    ExpectedTests expectedErrorTests = ExpectedTests.SOME;
    generateAndTest(testEnvironment, options, expectedRegressionTests, expectedErrorTests);
  }

  @Test
  public void runParameterizedTypeTest() {
    SystemTestEnvironment testEnvironment =
        systemTestEnvironmentManager.createTestEnvironment("parameterized-type");
    RandoopOptions options = RandoopOptions.createOptions(testEnvironment);
    options.setPackageName(null);
    options.setRegressionBasename("ParamTypeReg");
    options.setErrorBasename("ParamTypeErr");
    options.addTestClass("muse.SortContainer");
    options.setOption("generated_limit", "30000");
    options.setOption("output_limit", "100");
    options.setFlag("forbid-null");
    options.setOption("null-ratio", "0");

    ExpectedTests expectedRegressionTests = ExpectedTests.SOME;
    ExpectedTests expectedErrorTests = ExpectedTests.NONE;
    generateAndTest(testEnvironment, options, expectedRegressionTests, expectedErrorTests);
  }

  @Test
  public void runRecursiveBoundTest() {
    SystemTestEnvironment testEnvironment =
        systemTestEnvironmentManager.createTestEnvironment("recursive-bound");
    RandoopOptions options = RandoopOptions.createOptions(testEnvironment);
    options.setPackageName("muse");
    options.setRegressionBasename("BoundsReg");
    options.setErrorBasename("BoundsErr");
    options.addTestClass("muse.RecursiveBound");
    options.setOption("generated_limit", "30000");
    options.setOption("output_limit", "100");
    options.setFlag("forbid-null");
    options.setOption("null-ratio", "0");

    ExpectedTests expectedRegressionTests = ExpectedTests.SOME;
    ExpectedTests expectedErrorTests = ExpectedTests.NONE;
    generateAndTest(testEnvironment, options, expectedRegressionTests, expectedErrorTests);
  }

  /** Runs Randoop on a class in the default package to ensure nothing breaks. */
  @Test
  public void runDefaultPackageTest() {
    SystemTestEnvironment testEnvironment =
        systemTestEnvironmentManager.createTestEnvironment("default-package");
    RandoopOptions options = RandoopOptions.createOptions(testEnvironment);
    options.setPackageName(null);
    options.setRegressionBasename("DefaultPackageReg");
    options.setErrorBasename("DefaultPackageErr");
    options.addTestClass("ClassInDefaultPackage");
    options.setOption("generated_limit", "20");

    ExpectedTests expectedRegressionTests = ExpectedTests.SOME;
    ExpectedTests expectedErrorTests = ExpectedTests.NONE;
    generateAndTest(testEnvironment, options, expectedRegressionTests, expectedErrorTests);
  }

  /** Tests that Randoop deals properly with exceptions */
  @Test
  public void runExceptionTest() {
    SystemTestEnvironment testEnvironment =
        systemTestEnvironmentManager.createTestEnvironment("exception-tests");
    RandoopOptions options = RandoopOptions.createOptions(testEnvironment);
    options.setPackageName("misc");
    options.setRegressionBasename("ExceptionTest");
    options.setErrorBasename("ExceptionErr");
    options.addTestClass("misc.ThrowsAnonymousException");
    options.setOption("output_limit", "5");

    ExpectedTests expectedRegressionTests = ExpectedTests.SOME;
    ExpectedTests expectedErrorTests = ExpectedTests.NONE;
    generateAndTest(testEnvironment, options, expectedRegressionTests, expectedErrorTests);
  }

  /** Tests that Randoop deals properly with ConcurrentModificationException in contract checks. */
  @Test
  public void runCMExceptionTest() {

    SystemTestEnvironment testEnvironment =
        systemTestEnvironmentManager.createTestEnvironment("cm-exception-tests");
    RandoopOptions options = RandoopOptions.createOptions(testEnvironment);
    options.setPackageName("misc");
    options.setRegressionBasename("CMExceptionTest");
    options.setErrorBasename("CMExceptionErr");
    options.addTestClass("misc.MyCmeList");
    options.setOption("output_limit", "100");

    ExpectedTests expectedRegressionTests = ExpectedTests.SOME;
    ExpectedTests expectedErrorTests = ExpectedTests.NONE;

    CoverageChecker coverageChecker =
        new CoverageChecker(
            options,
            // Randoop does not test hashCode(), because it may be nondeterministic
            "misc.MyCmeList.hashCode() ignore");

    generateAndTest(
        testEnvironment, options, expectedRegressionTests, expectedErrorTests, coverageChecker);
  }

  /**
   * Test collection generation.
   *
   * <p>Uses collectiongen package in testInput. Expect that generated test will cover all methods
   * of collectiongen.InputClass as long as method input type is a test class. This will include the
   * enum Day and the class AnInputClass, but exclude the enum Season and the class ANonInputClass.
   *
   * <p>Note: if this test is failing coverage for a generic method (the message says a parameter is
   * Object), make sure that there are no overloads of the generic method with more specific
   * arguments in InputClass. If there are, method resolution rules may lead to a call that Randoop
   * thinks is to the generic method turning into a call to a more specific method, leading to
   * coverage issues.
   */
  @Test
  public void runCollectionGenerationTest() {
    SystemTestEnvironment testEnvironment =
        systemTestEnvironmentManager.createTestEnvironment("coll-gen-tests");
    RandoopOptions options = RandoopOptions.createOptions(testEnvironment);
    options.setPackageName("gen");
    options.setRegressionBasename("GenRegressionTest");
    options.setErrorBasename("GenErrorTest");
    options.addTestClass("collectiongen.InputClass");
    options.addTestClass("collectiongen.Day");
    options.addTestClass("collectiongen.AnInputClass");
    options.setFlag("small-tests");
    options.setOption("generated_limit", "500");
    options.setOption("omitmethods", "hashCode\\(\\)");

    CoverageChecker coverageChecker =
        new CoverageChecker(
            options,
            "collectiongen.Day.valueOf(java.lang.String) exclude",
            "collectiongen.AnInputClass.hashCode() ignore");
    ExpectedTests expectedRegressionTests = ExpectedTests.SOME;
    ExpectedTests expectedErrorTests = ExpectedTests.NONE;
    generateAndTest(
        testEnvironment, options, expectedRegressionTests, expectedErrorTests, coverageChecker);
  }

  /**
   * Test for Enum value assertion generation.
   *
   * <p>Uses examples.Option class in testInput. Only actually tests whether methods are called.
   *
   * <p>Need to scrape generated source file for Enum constant values.
   */
  @Test
  public void runEnumAssertionTest() {
    SystemTestEnvironment testEnvironment =
        systemTestEnvironmentManager.createTestEnvironment("enum-assertions");
    RandoopOptions options = RandoopOptions.createOptions(testEnvironment);
    options.setPackageName("check");
    options.setRegressionBasename("EnumCheckRegression");
    options.setErrorBasename("EnumCheckError");
    options.addTestClass("examples.Option");
    options.setFlag("small-tests");
    options.setOption("generated_limit", "20");

    ExpectedTests expectedRegressionTests = ExpectedTests.SOME;
    ExpectedTests expectedErrorTests = ExpectedTests.NONE;
    generateAndTest(testEnvironment, options, expectedRegressionTests, expectedErrorTests);
  }

  /** Test what happens when have empty input class names. */
  @Test
  public void runEmptyInputNamesTest() {
    SystemTestEnvironment testEnvironment =
        systemTestEnvironmentManager.createTestEnvironment("empty-names");
    RandoopOptions options = RandoopOptions.createOptions(testEnvironment);
    options.addClassList("resources/systemTest/emptyclasslist.txt");
    options.setOption("attempted_limit", "20");

    ProcessStatus result = generate(testEnvironment, options);

    Iterator<String> it = result.outputLines.iterator();
    String line = "";
    while (!line.contains(NO_OPERATIONS_TO_TEST) && it.hasNext()) {
      line = it.next();
    }
    assertTrue("should fail to find class names in file", line.contains(NO_OPERATIONS_TO_TEST));
  }

  /**
   * Test for flaky NaN: the value Double.NaN and the computed NaN value are distinct. This means
   * that the same computation over each can have different outcomes, but both are printed as
   * Double.NaN so when run may have a different result from test during generation.
   */
  @Test
  public void runFlakyNaNTest() {
    SystemTestEnvironment testEnvironment =
        systemTestEnvironmentManager.createTestEnvironment("flaky-nan");
    RandoopOptions options = RandoopOptions.createOptions(testEnvironment);
    options.addTestClass("examples.NaNBadness");
    options.setRegressionBasename("NaNRegression");
    options.setErrorBasename("NaNError");
    options.setOption("generated_limit", "200");

    ExpectedTests expectedRegressionTests = ExpectedTests.SOME;
    ExpectedTests expectedErrorTests = ExpectedTests.NONE;
    generateAndTest(testEnvironment, options, expectedRegressionTests, expectedErrorTests);
  }

  /** Test for inserted test fixtures. */
  @Test
  public void runFixtureTest() {
    SystemTestEnvironment testEnvironment =
        systemTestEnvironmentManager.createTestEnvironment("fixtures");
    RandoopOptions options = RandoopOptions.createOptions(testEnvironment);
    options.addTestClass("examples.Dummy");
    options.setRegressionBasename("FixtureRegression");
    options.setOption("junit-before-all", "resources/systemTest/beforeallcode.txt");
    options.setOption("junit-after-all", "resources/systemTest/afterallcode.txt");
    options.setOption("junit-before-each", "resources/systemTest/beforeeachcode.txt");
    options.setOption("junit-after-each", "resources/systemTest/aftereachcode.txt");
    options.setOption("generated_limit", "200");
    options.setFlag("no-error-revealing-tests");

    RandoopRunStatus runStatus = generateAndCompile(testEnvironment, options, false);
    String packageName = options.getPackageName();
    TestRunStatus regressionRunDesc =
        runRegressionTests(testEnvironment, options, ExpectedTests.SOME, runStatus, packageName);

    int beforeAllCount = 0;
    int beforeEachCount = 0;
    int afterAllCount = 0;
    int afterEachCount = 0;
    for (String line : regressionRunDesc.processStatus.outputLines) {
      if (line.contains("Before All")) {
        beforeAllCount++;
      }
      if (line.contains("Before Each")) {
        beforeEachCount++;
      }
      if (line.contains("After All")) {
        afterAllCount++;
      }
      if (line.contains("After Each")) {
        afterEachCount++;
      }
    }

    assertThat("should only have one BeforeAll", beforeAllCount, is(equalTo(1)));
    assertThat("should have one AfterAll", afterAllCount, is(equalTo(1)));
    assertThat(
        "should have one BeforeEach for each test",
        beforeEachCount,
        is(equalTo(regressionRunDesc.testsRun)));
    assertThat(
        "should have one AfterEach for each test",
        afterEachCount,
        is(equalTo(regressionRunDesc.testsRun)));
  }

  /** Runs the FixtureTest except with a driver instead of a JUnit test suite. */
  @Test
  public void runFixtureDriverTest() {
    SystemTestEnvironment testEnvironment =
        systemTestEnvironmentManager.createTestEnvironment("fixture-driver");
    RandoopOptions options = RandoopOptions.createOptions(testEnvironment);
    options.addTestClass("examples.Dummy");
    options.setRegressionBasename("FixtureRegression");
    options.setOption("junit-before-all", "resources/systemTest/beforeallcode.txt");
    options.setOption("junit-after-all", "resources/systemTest/afterallcode.txt");
    options.setOption("junit-before-each", "resources/systemTest/beforeeachcode.txt");
    options.setOption("junit-after-each", "resources/systemTest/aftereachcode.txt");
    options.setOption("generated_limit", "200");
    options.setFlag("no-error-revealing-tests");
    options.unsetFlag("junit-reflection-allowed");

    RandoopRunStatus runStatus = generateAndCompile(testEnvironment, options, false);
    String driverName = options.getRegressionBasename() + "Driver";
    List<String> command = new ArrayList<>();
    command.add("java");
    command.add("-ea");
    command.add("-classpath");
    command.add(testEnvironment.testClassPath);
    command.add(driverName);
    ProcessStatus status = ProcessStatus.runCommand(command);

    int beforeAllCount = 0;
    int beforeEachCount = 0;
    int afterAllCount = 0;
    int afterEachCount = 0;
    for (String line : status.outputLines) {
      if (line.contains("Before All")) {
        beforeAllCount++;
      }
      if (line.contains("Before Each")) {
        beforeEachCount++;
      }
      if (line.contains("After All")) {
        afterAllCount++;
      }
      if (line.contains("After Each")) {
        afterEachCount++;
      }
    }

    assertThat("should only have one BeforeAll", beforeAllCount, is(equalTo(1)));
    assertThat("should have one AfterAll", afterAllCount, is(equalTo(1)));
    assertThat(
        "should have one BeforeEach for each test",
        beforeEachCount,
        is(equalTo(runStatus.regressionTestCount)));
    assertThat(
        "should have one AfterEach for each test",
        afterEachCount,
        is(equalTo(runStatus.regressionTestCount)));
  }

  // TODO figure out why Randoop won't generate the error test for this input class/spec.
  @Test
  public void runConditionInputTest() {
    SystemTestEnvironment testEnvironment =
        systemTestEnvironmentManager.createTestEnvironment("condition-input");
    RandoopOptions options = RandoopOptions.createOptions(testEnvironment);
    options.addTestClass("randoop.condition.ClassWithConditions");
    options.setOption(
        "specifications", "resources/systemTest/randoop/condition/classwithconditions.json");
    options.unsetFlag("use-jdk-specifications");
    options.setErrorBasename("ConditionError");
    options.setRegressionBasename("ConditionRegression");
    options.setOption("output_limit", "200");

    //TODO should check for invalid test count
    generateAndTest(testEnvironment, options, ExpectedTests.SOME, ExpectedTests.DONT_CARE);
  }

  /** test input based on Toradocu tutorial example */
  @Test
  public void runToradocuExampleTest() {
    SystemTestEnvironment testEnvironment =
        systemTestEnvironmentManager.createTestEnvironment("toradocu-input");
    RandoopOptions options = RandoopOptions.createOptions(testEnvironment);
    options.addTestClass("net.Connection");
    options.setOption(
        "specifications", "resources/systemTest/net/net_connection_toradocu_spec.json");
    options.unsetFlag("use-jdk-specifications");
    options.setErrorBasename("ConditionError");
    options.setRegressionBasename("ConditionRegression");
    options.setOption("output_limit", "200");

    //TODO should check for invalid test count
    generateAndTest(testEnvironment, options, ExpectedTests.SOME, ExpectedTests.DONT_CARE);
  }

  //TODO need these 3 together: counts should not change when standard classification changes
  @Test
  public void runToradocuExampleWithInvalidExceptionsTest() {
    SystemTestEnvironment testEnvironment =
        systemTestEnvironmentManager.createTestEnvironment("toradocu-invalid");
    RandoopOptions options = RandoopOptions.createOptions(testEnvironment);
    options.addTestClass("net.Connection");
    options.setOption(
        "specifications", "resources/systemTest/net/net_connection_toradocu_spec.json");
    options.unsetFlag("use-jdk-specifications");
    options.setErrorBasename("ConditionError");
    options.setRegressionBasename("ConditionRegression");
    options.setOption("output_limit", "200");
    options.setOption("checked-exception", "INVALID");
    options.setOption("unchecked-exception", "INVALID");

    //TODO should check for invalid test count
    generateAndTest(testEnvironment, options, ExpectedTests.SOME, ExpectedTests.DONT_CARE);
  }

  @Test
  public void runToradocuExampleWithErrorExceptionsTest() {
    SystemTestEnvironment testEnvironment =
        systemTestEnvironmentManager.createTestEnvironment("toradocu-error");
    RandoopOptions options = RandoopOptions.createOptions(testEnvironment);
    options.addTestClass("net.Connection");
    options.setOption(
        "specifications", "resources/systemTest/net/net_connection_toradocu_spec.json");
    options.unsetFlag("use-jdk-specifications");
    options.setErrorBasename("ConditionError");
    options.setRegressionBasename("ConditionRegression");
    options.setOption("output_limit", "200");
    options.setOption("checked-exception", "ERROR");
    options.setOption("unchecked-exception", "ERROR");

    //TODO should check for invalid test count
    generateAndTest(testEnvironment, options, ExpectedTests.SOME, ExpectedTests.DONT_CARE);
  }

  @Test
  public void runInheritedToradocuTest() {
    SystemTestEnvironment testEnvironment =
        systemTestEnvironmentManager.createTestEnvironment("toradocu-inherited");
    RandoopOptions options = RandoopOptions.createOptions(testEnvironment);
    options.addTestClass("pkg.SubClass");
    options.setOption("specifications", "resources/systemTest/pkg/pkg_subclass_toradocu_spec.json");
    options.unsetFlag("use-jdk-specifications");
    options.setErrorBasename("ConditionError");
    options.setRegressionBasename("ConditionRegression");
    options.setOption("output_limit", "200");

    generateAndTest(testEnvironment, options, ExpectedTests.SOME, ExpectedTests.DONT_CARE);
  }

  /**
   * Tests pre-conditions that throw exceptions. The methods in the class under test with failing
   * preconditions should not be covered by the generated tests.
   *
   * <p>The generation limits are set carefully, since only a few sequences are generated.
   */
  @Test
  public void runConditionWithExceptionTest() {
    SystemTestEnvironment testEnvironment =
        systemTestEnvironmentManager.createTestEnvironment("condition-with-exception");
    RandoopOptions options = RandoopOptions.createOptions(testEnvironment);
    options.addTestClass("randoop.condition.ConditionWithException");
    options.setOption(
        "specifications", "resources/systemTest/randoop/condition/condition_with_exception.json");
    options.unsetFlag("use-jdk-specifications");
    options.setFlag("ignore-condition-exception");
    options.setErrorBasename("ConditionError");
    options.setRegressionBasename("ConditionRegression");
    options.setOption("output_limit", "200");
    options.setOption("attempted_limit", "16");

    // These methods should not be called because the pre-conditions throw exceptions
    CoverageChecker coverageChecker =
        new CoverageChecker(
            options,
            "randoop.condition.ConditionWithException.getOne() exclude",
            "randoop.condition.ConditionWithException.getZero() exclude"
            //
            );

    generateAndTest(
        testEnvironment, options, ExpectedTests.SOME, ExpectedTests.NONE, coverageChecker);
  }

  @Test
  public void runInheritedConditionsTest() {
    SystemTestEnvironment testEnvironment =
        systemTestEnvironmentManager.createTestEnvironment("conditions-inherited");
    RandoopOptions options = RandoopOptions.createOptions(testEnvironment);
    options.addTestClass("randoop.condition.OverridingConditionsClass");
    options.setOption(
        "specifications", "resources/systemTest/randoop/condition/overridingconditionsclass.json");
    options.unsetFlag("use-jdk-specifications");
    options.setErrorBasename("ConditionsError");
    options.setRegressionBasename("ConditionsRegression");
    options.setOption("output_limit", "200");

    generateAndTest(testEnvironment, options, ExpectedTests.SOME, ExpectedTests.NONE);
  }

  @Test
  public void runSuperclassConditionsTest() {
    SystemTestEnvironment testEnvironment =
        systemTestEnvironmentManager.createTestEnvironment("conditions-superclass");
    RandoopOptions options = RandoopOptions.createOptions(testEnvironment);
    options.addTestClass("randoop.condition.OverridingConditionsClass");
    options.setOption(
        "specifications", "resources/systemTest/randoop/condition/conditionsuperclass.json");
    options.unsetFlag("use-jdk-specifications");
    options.setErrorBasename("ConditionsError");
    options.setRegressionBasename("ConditionsRegression");
    options.setOption("output_limit", "200");

    generateAndTest(testEnvironment, options, ExpectedTests.SOME, ExpectedTests.NONE);
  }

  @Test
  public void runInterfaceConditionsTest() {
    SystemTestEnvironment testEnvironment =
        systemTestEnvironmentManager.createTestEnvironment("conditions-interface");
    RandoopOptions options = RandoopOptions.createOptions(testEnvironment);
    options.addTestClass("randoop.condition.OverridingConditionsClass");
    options.setOption(
        "specifications", "resources/systemTest/randoop/condition/conditionsinterface.json");
    options.unsetFlag("use-jdk-specifications");
    options.setErrorBasename("ConditionsError");
    options.setRegressionBasename("ConditionsRegression");
    options.setOption("output_limit", "200");

    generateAndTest(testEnvironment, options, ExpectedTests.SOME, ExpectedTests.NONE);
  }

  @Test
  public void runSuperSuperclassConditionsTest() {
    SystemTestEnvironment testEnvironment =
        systemTestEnvironmentManager.createTestEnvironment("conditions-supersuperclass");
    RandoopOptions options = RandoopOptions.createOptions(testEnvironment);
    options.addTestClass("randoop.condition.OverridingConditionsClass");
    options.setOption(
        "specifications", "resources/systemTest/randoop/condition/conditionsupersuperclass.json");
    options.unsetFlag("use-jdk-specifications");
    options.setErrorBasename("ConditionsError");
    options.setRegressionBasename("ConditionsRegression");
    options.setOption("output_limit", "200");

    generateAndTest(testEnvironment, options, ExpectedTests.SOME, ExpectedTests.NONE);
  }

  /**
   * recreate problem with tests over Google Guava where value from private enum returned by public
   * method and value used in {@code randoop.test.ObjectCheck} surfaces in test code, creating
   * uncompilable code.
   */
  @Test
  public void runPrivateEnumTest() {
    SystemTestEnvironment testEnvironment =
        systemTestEnvironmentManager.createTestEnvironment("private-enum");
    RandoopOptions options = RandoopOptions.createOptions(testEnvironment);
    options.addTestClass("generror.Ints");
    options.setErrorBasename("LexError");
    options.setRegressionBasename("LexRegression");
    options.setOption("attempted_limit", "10000");
    options.setOption("generated_limit", "3000");

    generateAndTest(testEnvironment, options, ExpectedTests.SOME, ExpectedTests.DONT_CARE);
  }

  /** This test uses input classes that result in uncompilable tests. */
  @Test
  public void runInstantiationErrorTest() {
    SystemTestEnvironment testEnvironment =
        systemTestEnvironmentManager.createTestEnvironment("compile-error");
    RandoopOptions options = RandoopOptions.createOptions(testEnvironment);
    options.addTestClass("compileerr.WildcardCollection");
    options.setErrorBasename("CompError");
    options.setRegressionBasename("CompRegression");
    options.setOption("attempted_limit", "3000");

    CoverageChecker coverageChecker =
        new CoverageChecker(
            options,
            "compileerr.WildcardCollection.getAStringList() ignore",
            "compileerr.WildcardCollection.getAnIntegerList() ignore",
            "compileerr.WildcardCollection.munge(java.util.List, java.util.List) ignore");
    generateAndTest(
        testEnvironment, options, ExpectedTests.SOME, ExpectedTests.NONE, coverageChecker);
  }

  @Test
  public void runCoveredClassFilterTest() {
    SystemTestEnvironment testEnvironment =
        systemTestEnvironmentManager.createTestEnvironment("covered-class");
    testEnvironment.addJavaAgent(systemTestEnvironmentManager.coveredClassAgentPath);
    RandoopOptions options = RandoopOptions.createOptions(testEnvironment);
    options.addClassList("resources/systemTest/instrument/testcase/allclasses.txt");
    options.setOption(
        "require-covered-classes", "resources/systemTest/instrument/testcase/coveredclasses.txt");
    options.setOption("generated_limit", "500");
    options.setOption("output_limit", "250");
    options.setErrorBasename("ExError");
    options.setRegressionBasename("ExRegression");

    CoverageChecker coverageChecker =
        new CoverageChecker(
            options,
            // TODO figure out why this method not covered
            "instrument.testcase.A.toString() ignore",
            "instrument.testcase.C.getValue() exclude",
            "instrument.testcase.C.isZero() exclude",
            "instrument.testcase.C.jumpValue() exclude");
    generateAndTest(
        testEnvironment, options, ExpectedTests.SOME, ExpectedTests.NONE, coverageChecker);
  }

  /**
   * Expecting something like
   *
   * <pre>
   * generation.Dim6Matrix dim6Matrix = new generation.Dim6Matrix();
   * generation.Dim5Matrix copy = dim6Matrix.copy();
   * double d = copy.a1;
   * </pre>
   *
   * which fails at the second line in the JVM because of a bad cast that is not caught using
   * reflection.
   */
  @Test
  public void runBadCopyCastTest() {
    SystemTestEnvironment testEnvironment =
        systemTestEnvironmentManager.createTestEnvironment("bad-copy-cast");
    RandoopOptions options = RandoopOptions.createOptions(testEnvironment);
    options.addTestClass("generation.Dim5Matrix");
    options.addTestClass("generation.Dim6Matrix");
    options.setOption("generated_limit", "2000");
    options.setOption("output_limit", "200");

    generateAndTest(testEnvironment, options, ExpectedTests.SOME, ExpectedTests.NONE);
  }

  /** This test tests the contract collection.toArray().length == collection.size() */
  @Test
  public void runBadCollectionSizeTest() {
    SystemTestEnvironment testEnvironment =
        systemTestEnvironmentManager.createTestEnvironment("bad-collection-size");
    RandoopOptions options = RandoopOptions.createOptions(testEnvironment);
    options.addTestClass("collections.BadCollection");
    options.setOption("generated_limit", "10");
    options.setOption("output_limit", "10");

    CoverageChecker coverageChecker =
        new CoverageChecker(
            options,
            "collections.BadCollection.add(java.lang.Object) exclude",
            "collections.BadCollection.addAll(java.util.Collection) exclude",
            "collections.BadCollection.clear() exclude",
            "collections.BadCollection.contains(java.lang.Object) exclude",
            "collections.BadCollection.containsAll(java.util.Collection) exclude",
            "collections.BadCollection.isEmpty() exclude",
            "collections.BadCollection.iterator() exclude",
            "collections.BadCollection.remove(java.lang.Object) exclude",
            "collections.BadCollection.removeAll(java.util.Collection) exclude",
            "collections.BadCollection.retainAll(java.util.Collection) exclude",
            "collections.BadCollection.toArray(java.lang.Object[]) exclude");

    generateAndTest(
        testEnvironment, options, ExpectedTests.DONT_CARE, ExpectedTests.SOME, coverageChecker);
  }

  /* Test based on classes from the olajgo library. Has an instantiation error for
      <N> randoop.types.CompoundFunction<N>.<init> : () -> randoop.types.CompoundFunction<N>
      and generates no sequences
  @Test
  public void runAbstractWithRecursiveBoundTest() {
    SystemTestEnvironment testEnvironment =
        systemTestEnvironmentManager.createTestEnvironment("abstract-recursive-bound");
    RandoopOptions options = RandoopOptions.createOptions(testEnvironment);
    options.addTestClass("randoop.types.AbstractMultiary"); // abstract shouldn't load
    options.addTestClass("randoop.types.CompoundFunction"); // uses AbstractMultiary
    options.setOption("generated_limit", "1");
    generateAndTest(testEnvironment, options, ExpectedTests.SOME, ExpectedTests.SOME);
  }
  */

  /**
   * This test uses classes from (or based on) the <a
   * href="https://docs.oracle.com/javase/tutorial/uiswing/examples/components/index.html">Swing
   * Tutorial Examples</a>.
   *
   * <p>Notes:
   *
   * <ul>
   *   <li>Setting {@code timeout=5} for this test results in multiple {@code ThreadDeath}
   *       exceptions during Randoop generation. The test still completes.
   *   <li>Even though the default replacements attempt to suppress calls to methods that throw
   *       {@code HeadlessException}, they still happen. So, this test may fail in a headless
   *       environment. On Travis CI, this is resolved by running {@code xvfb}.
   *   <li>There are differences in coverage between JDK 7 and 8 when running on Travis.
   * </ul>
   */
  @Test
  public void runDirectSwingTest() {
    String classpath =
        systemTestEnvironmentManager.classpath
            + java.io.File.pathSeparator
            + systemTestEnvironmentManager.replacecallAgentPath;
    SystemTestEnvironment testEnvironment =
        systemTestEnvironmentManager.createTestEnvironment(
            "swing-direct-test",
            classpath,
            systemTestEnvironmentManager.replacecallAgentPath.toString());

    String genDebugDir = testEnvironment.workingDir.resolve("replacecall-generation").toString();
    String testDebugDir = testEnvironment.workingDir.resolve("replacecall-testing").toString();
    testEnvironment.addJavaAgent(
        systemTestEnvironmentManager.replacecallAgentPath,
        "--dont-transform=resources/systemTest/replacecall-exclusions.txt,--debug,--debug-directory="
            + genDebugDir,
        "--dont-transform=resources/systemTest/replacecall-exclusions.txt,--debug,--debug-directory="
            + testDebugDir);

    RandoopOptions options = RandoopOptions.createOptions(testEnvironment);
    options.setPackageName("components");
    options.addTestClass("components.ArrowIcon");
    options.addTestClass("components.ConversionPanel");
    options.addTestClass("components.Converter");
    options.addTestClass("components.ConverterRangeModel");
    options.addTestClass("components.Corner");
    options.addTestClass("components.CrayonPanel");
    options.addTestClass("components.CustomDialog");
    options.addTestClass("components.DialogRunner");
    options.addTestClass("components.DynamicTree");
    options.addTestClass("components.FollowerRangeModel");
    options.addTestClass("components.Framework");
    options.addTestClass("components.GenealogyModel");
    options.addTestClass("components.GenealogyTree");
    options.addTestClass("components.ImageFileView");
    options.addTestClass("components.ImageFilter");
    options.addTestClass("components.ImagePreview");
    options.addTestClass("components.ListDialog");
    options.addTestClass("components.ListDialogRunner");
    options.addTestClass("components.MissingIcon");
    // getParent() returns null, which can cause NPE in javax.swing.JInternalFrame.setMaximum()
    // options.addTestClass("components.MyInternalFrame");
    options.addTestClass("components.Converter");
    options.addTestClass("components.Person");
    options.addTestClass("components.Rule");
    options.addTestClass("components.ScrollablePicture");
    options.addTestClass("components.Unit");
    options.addTestClass("components.Utils");

    options.setOption("omit-field-list", "resources/systemTest/components/omitfields.txt");
    //
    options.setOption("output_limit", "1000");
    options.setOption("generated_limit", "3000");
    options.setOption("flaky-test-behavior", "DISCARD");
    options.setOption("operation-history-log", "-");
    options.setFlag("usethreads");
    options.unsetFlag("deterministic");

    CoverageChecker coverageChecker =
        new CoverageChecker(
            options,
            "components.ArrowIcon.getIconHeight() ignore",
            "components.ArrowIcon.getIconWidth() ignore",
            "components.ArrowIcon.paintIcon(java.awt.Component, java.awt.Graphics, int, int) ignore",
            "components.ConversionPanel.actionPerformed(java.awt.event.ActionEvent) ignore",
            "components.ConversionPanel.getMaximumSize() ignore",
            "components.ConversionPanel.getMultiplier() ignore",
            "components.ConversionPanel.getValue() ignore",
            "components.ConversionPanel.propertyChange(java.beans.PropertyChangeEvent) ignore",
            "components.ConversionPanel.stateChanged(javax.swing.event.ChangeEvent) ignore",
            "components.Converter.createAndShowGUI() ignore",
            "components.Converter.initLookAndFeel() ignore",
            "components.Converter.main(java.lang.String[]) ignore",
            "components.Converter.resetMaxValues(boolean) ignore",
            "components.ConverterRangeModel.addChangeListener(javax.swing.event.ChangeListener) ignore",
            "components.ConverterRangeModel.fireStateChanged() ignore",
            "components.ConverterRangeModel.getDoubleValue() ignore",
            "components.ConverterRangeModel.getExtent() ignore",
            "components.ConverterRangeModel.getMaximum() ignore",
            "components.ConverterRangeModel.getMinimum() ignore",
            "components.ConverterRangeModel.getMultiplier() ignore",
            "components.ConverterRangeModel.getValue() ignore",
            "components.ConverterRangeModel.getValueIsAdjusting() ignore",
            "components.ConverterRangeModel.removeChangeListener(javax.swing.event.ChangeListener) ignore",
            "components.ConverterRangeModel.setDoubleValue(double) ignore",
            "components.ConverterRangeModel.setExtent(int) ignore",
            "components.ConverterRangeModel.setMaximum(int) ignore",
            "components.ConverterRangeModel.setMinimum(int) ignore",
            "components.ConverterRangeModel.setMultiplier(double) ignore",
            "components.ConverterRangeModel.setRangeProperties(double, int, int, int, boolean) ignore",
            "components.ConverterRangeModel.setRangeProperties(int, int, int, int, boolean) ignore",
            "components.ConverterRangeModel.setValue(int) ignore",
            "components.ConverterRangeModel.setValueIsAdjusting(boolean) ignore",
            "components.Corner.paintComponent(java.awt.Graphics) ignore",
            "components.CrayonPanel.actionPerformed(java.awt.event.ActionEvent) ignore",
            "components.CrayonPanel.buildChooser() ignore",
            "components.CrayonPanel.createCrayon(java.lang.String, javax.swing.border.Border) ignore",
            "components.CrayonPanel.createImageIcon(java.lang.String) ignore", // inconsistent JDK7 vs 8, due to different implementations of JComponent.getAccessibleContext
            "components.CrayonPanel.getDisplayName() ignore",
            "components.CrayonPanel.getLargeDisplayIcon() ignore",
            "components.CrayonPanel.getSmallDisplayIcon() ignore",
            "components.CrayonPanel.updateChooser() ignore",
            "components.CustomDialog.actionPerformed(java.awt.event.ActionEvent) exclude",
            "components.CustomDialog.actionPerformed(java.awt.event.ActionEvent) ignore",
            "components.CustomDialog.clearAndHide() ignore",
            "components.CustomDialog.getValidatedText() ignore",
            "components.CustomDialog.propertyChange(java.beans.PropertyChangeEvent) ignore",
            "components.DialogRunner.runDialogDemo() ignore",
            "components.DynamicTree.addObject(java.lang.Object) ignore",
            "components.DynamicTree.addObject(javax.swing.tree.DefaultMutableTreeNode, java.lang.Object) ignore",
            "components.DynamicTree.addObject(javax.swing.tree.DefaultMutableTreeNode, java.lang.Object, boolean) ignore",
            "components.DynamicTree.clear() ignore",
            "components.DynamicTree.removeCurrentNode() ignore",
            "components.FollowerRangeModel.getDoubleValue() ignore",
            "components.FollowerRangeModel.getExtent() ignore",
            "components.FollowerRangeModel.getMaximum() ignore",
            "components.FollowerRangeModel.getValue() ignore",
            "components.FollowerRangeModel.setDoubleValue(double) ignore",
            "components.FollowerRangeModel.setExtent(int) ignore",
            "components.FollowerRangeModel.setMaximum(int) ignore",
            "components.FollowerRangeModel.setRangeProperties(int, int, int, int, boolean) ignore",
            "components.FollowerRangeModel.setValue(int) ignore",
            "components.FollowerRangeModel.stateChanged(javax.swing.event.ChangeEvent) ignore",
            "components.Framework.createAndShowGUI() ignore",
            "components.Framework.main(java.lang.String[]) ignore",
            "components.Framework.makeNewWindow() ignore",
            "components.Framework.quit(javax.swing.JFrame) ignore",
            "components.Framework.quitConfirmed(javax.swing.JFrame) ignore",
            "components.Framework.windowClosed(java.awt.event.WindowEvent) ignore",
            "components.GenealogyModel.addTreeModelListener(javax.swing.event.TreeModelListener) ignore",
            "components.GenealogyModel.fireTreeStructureChanged(components.Person) ignore",
            "components.GenealogyModel.getChild(java.lang.Object, int) ignore",
            "components.GenealogyModel.getChildCount(java.lang.Object) ignore",
            "components.GenealogyModel.getIndexOfChild(java.lang.Object, java.lang.Object) ignore",
            "components.GenealogyModel.getRoot() ignore",
            "components.GenealogyModel.isLeaf(java.lang.Object) ignore",
            "components.GenealogyModel.removeTreeModelListener(javax.swing.event.TreeModelListener) ignore",
            "components.GenealogyModel.showAncestor(boolean, java.lang.Object) ignore",
            "components.GenealogyModel.valueForPathChanged(javax.swing.tree.TreePath, java.lang.Object) ignore",
            "components.GenealogyTree.showAncestor(boolean) ignore",
            "components.ImageFileView.getDescription(java.io.File) ignore",
            "components.ImageFileView.getIcon(java.io.File) ignore",
            "components.ImageFileView.getName(java.io.File) ignore",
            "components.ImageFileView.getTypeDescription(java.io.File) ignore",
            "components.ImageFileView.isTraversable(java.io.File) ignore",
            "components.ImageFilter.accept(java.io.File) ignore",
            "components.ImageFilter.getDescription() ignore",
            "components.ImagePreview.loadImage() ignore",
            "components.ImagePreview.paintComponent(java.awt.Graphics) ignore",
            "components.ImagePreview.propertyChange(java.beans.PropertyChangeEvent) ignore",
            "components.ListDialog.actionPerformed(java.awt.event.ActionEvent) ignore",
            "components.ListDialog.setValue(java.lang.String) ignore",
            "components.ListDialog.showDialog(java.awt.Component, java.awt.Component, java.lang.String, java.lang.String, java.lang.String[], java.lang.String, java.lang.String) ignore",
            "components.ListDialogRunner.createAndShowGUI() ignore",
            "components.ListDialogRunner.createUI() ignore",
            "components.ListDialogRunner.getAFont() ignore",
            "components.ListDialogRunner.main(java.lang.String[]) ignore",
            "components.MissingIcon.getIconHeight() ignore",
            "components.MissingIcon.getIconWidth() ignore",
            "components.MissingIcon.paintIcon(java.awt.Component, java.awt.Graphics, int, int) ignore",
            "components.Person.getChildAt(int) ignore",
            "components.Person.getChildCount() ignore",
            "components.Person.getFather() ignore",
            "components.Person.getIndexOfChild(components.Person) ignore",
            "components.Person.getMother() ignore",
            "components.Person.getName() ignore",
            "components.Person.linkFamily(components.Person, components.Person, components.Person[]) ignore",
            "components.Person.toString() ignore",
            "components.Rule.getIncrement() ignore",
            "components.Rule.isMetric() ignore",
            "components.Rule.paintComponent(java.awt.Graphics) ignore",
            "components.Rule.setIncrementAndUnits() ignore",
            "components.Rule.setIsMetric(boolean) ignore",
            "components.Rule.setPreferredHeight(int) ignore",
            "components.Rule.setPreferredWidth(int) ignore",
            "components.ScrollablePicture.getPreferredScrollableViewportSize() ignore",
            "components.ScrollablePicture.getPreferredSize() ignore",
            "components.ScrollablePicture.getScrollableBlockIncrement(java.awt.Rectangle, int, int) ignore",
            "components.ScrollablePicture.getScrollableTracksViewportHeight() ignore",
            "components.ScrollablePicture.getScrollableTracksViewportWidth() ignore",
            "components.ScrollablePicture.getScrollableUnitIncrement(java.awt.Rectangle, int, int) ignore",
            "components.ScrollablePicture.mouseDragged(java.awt.event.MouseEvent) ignore",
            "components.ScrollablePicture.mouseMoved(java.awt.event.MouseEvent) ignore",
            "components.ScrollablePicture.setMaxUnitIncrement(int) ignore",
            "components.Unit.toString() ignore",
            "components.Utils.getExtension(java.io.File) ignore");

    generateAndTest(
        testEnvironment, options, ExpectedTests.SOME, ExpectedTests.NONE, coverageChecker);
  }

  /**
   * This test uses classes from (or based on) the <a
   * href="https://docs.oracle.com/javase/tutorial/uiswing/examples/components/index.html">Swing
   * Tutorial Examples</a>.
   */
  @Test
  public void runIndirectSwingTest() {
    String classpath =
        systemTestEnvironmentManager.classpath
            + java.io.File.pathSeparator
            + systemTestEnvironmentManager.replacecallAgentPath;

    SystemTestEnvironment testEnvironment =
        systemTestEnvironmentManager.createTestEnvironment(
            "swing-indirect-test",
            classpath,
            systemTestEnvironmentManager.replacecallAgentPath.toString());

    String genDebugDir = testEnvironment.workingDir.resolve("replacecall-generation").toString();
    String testDebugDir = testEnvironment.workingDir.resolve("replacecall-testing").toString();
    testEnvironment.addJavaAgent(
        systemTestEnvironmentManager.replacecallAgentPath,
        "--dont-transform=resources/systemTest/replacecall-exclusions.txt,--debug,--debug-directory="
            + genDebugDir,
        "--dont-transform=resources/systemTest/replacecall-exclusions.txt,--debug,--debug-directory="
            + testDebugDir);
    RandoopOptions options = RandoopOptions.createOptions(testEnvironment);
    options.setPackageName("components");
    options.addTestClass("components.DialogRunner");

    options.setOption("output_limit", "4");
    options.setOption("generated_limit", "10");
    options.setOption("flaky-test-behavior", "DISCARD");

    CoverageChecker coverageChecker =
        new CoverageChecker(
            options,
            // This is actually run but since there is a ThreadDeath, JaCoCo doesn't see it.
            "components.DialogRunner.runDialogDemo() ignore");
    generateAndTest(
        testEnvironment, options, ExpectedTests.SOME, ExpectedTests.NONE, coverageChecker);
  }

  @Test
  public void runSystemExitTest() {
    String classpath =
        systemTestEnvironmentManager.classpath
            + java.io.File.pathSeparator
            + systemTestEnvironmentManager.replacecallAgentPath;
    SystemTestEnvironment testEnvironment =
        systemTestEnvironmentManager.createTestEnvironment(
            "system-exit-test",
            classpath,
            systemTestEnvironmentManager.replacecallAgentPath.toString());
    testEnvironment.addJavaAgent(
        systemTestEnvironmentManager.replacecallAgentPath,
        "--dont-transform=resources/systemTest/replacecall-exclusions.txt");
    RandoopOptions options = RandoopOptions.createOptions(testEnvironment);
    options.addTestClass("input.SystemExitClass");
    options.setOption("output_limit", "20");
    options.setOption("generated_limit", "80");
    CoverageChecker coverageChecker =
        new CoverageChecker(options, "input.SystemExitClass.hashCode() ignore");
    generateAndTest(
        testEnvironment, options, ExpectedTests.SOME, ExpectedTests.NONE, coverageChecker);
  }

  @Test
  public void runNoReplacementsTest() {
    String classpath =
        systemTestEnvironmentManager.classpath
            + java.io.File.pathSeparator
            + systemTestEnvironmentManager.replacecallAgentPath;
    SystemTestEnvironment testEnvironment =
        systemTestEnvironmentManager.createTestEnvironment(
            "no-replacement-test",
            classpath,
            systemTestEnvironmentManager.replacecallAgentPath.toString());
    testEnvironment.addJavaAgent(
        systemTestEnvironmentManager.replacecallAgentPath,
        "--dont-transform=resources/systemTest/replacecall-exclusions.txt");
    RandoopOptions options = RandoopOptions.createOptions(testEnvironment);
    options.addTestClass("input.NoExitClass");
    options.setOption("output_limit", "20");
    options.setOption("generated_limit", "40");
    CoverageChecker coverageChecker =
        new CoverageChecker(options, "input.NoExitClass.hashCode() exclude");
    generateAndTest(
        testEnvironment, options, ExpectedTests.SOME, ExpectedTests.NONE, coverageChecker);
  }

  @Test
  public void runJDKSpecificationsTest() {
    SystemTestEnvironment testEnvironment =
        systemTestEnvironmentManager.createTestEnvironment("jdk-specification-test");
    RandoopOptions options = RandoopOptions.createOptions(testEnvironment);
    options.addTestClass("java.util.ArrayList");
    options.addTestClass("java.util.LinkedHashSet");
    options.setFlag("use-jdk-specifications");
    options.setOption("output_limit", "400");
    options.setOption("generated_limit", "800");

    CoverageChecker coverageChecker =
        new CoverageChecker(
            options,
            "java.util.ArrayList.add(int, java.lang.Object) exclude",
            "java.util.ArrayList.add(java.lang.Object) exclude",
            "java.util.ArrayList.addAll(int, java.util.Collection) exclude",
            "java.util.ArrayList.addAll(java.util.Collection) exclude",
            "java.util.ArrayList.batchRemove(java.util.Collection, boolean) exclude",
            "java.util.ArrayList.calculateCapacity(java.lang.Object[], int) exclude",
            "java.util.ArrayList.clear() exclude",
            "java.util.ArrayList.clone() exclude",
            "java.util.ArrayList.contains(java.lang.Object) exclude",
            "java.util.ArrayList.elementData(int) exclude",
            "java.util.ArrayList.ensureCapacity(int) exclude",
            "java.util.ArrayList.ensureCapacityInternal(int) exclude",
            "java.util.ArrayList.ensureExplicitCapacity(int) exclude",
            "java.util.ArrayList.fastRemove(int) exclude",
            "java.util.ArrayList.forEach(java.util.function.Consumer) exclude",
            "java.util.ArrayList.get(int) exclude",
            "java.util.ArrayList.grow(int) exclude",
            "java.util.ArrayList.hugeCapacity(int) exclude",
            "java.util.ArrayList.indexOf(java.lang.Object) exclude",
            "java.util.ArrayList.isEmpty() exclude",
            "java.util.ArrayList.iterator() exclude",
            "java.util.ArrayList.lastIndexOf(java.lang.Object) exclude",
            "java.util.ArrayList.listIterator() exclude",
            "java.util.ArrayList.listIterator(int) exclude",
            "java.util.ArrayList.outOfBoundsMsg(int) exclude",
            "java.util.ArrayList.rangeCheck(int) exclude",
            "java.util.ArrayList.rangeCheckForAdd(int) exclude",
            "java.util.ArrayList.readObject(java.io.ObjectInputStream) exclude",
            "java.util.ArrayList.remove(int) exclude",
            "java.util.ArrayList.remove(java.lang.Object) exclude",
            "java.util.ArrayList.removeAll(java.util.Collection) exclude",
            "java.util.ArrayList.removeIf(java.util.function.Predicate) exclude",
            "java.util.ArrayList.removeRange(int, int) exclude",
            "java.util.ArrayList.replaceAll(java.util.function.UnaryOperator) exclude",
            "java.util.ArrayList.retainAll(java.util.Collection) exclude",
            "java.util.ArrayList.set(int, java.lang.Object) exclude",
            "java.util.ArrayList.size() exclude",
            "java.util.ArrayList.sort(java.util.Comparator) exclude",
            "java.util.ArrayList.spliterator() exclude",
            "java.util.ArrayList.subList(int, int) exclude",
            "java.util.ArrayList.subListRangeCheck(int, int, int) exclude",
            "java.util.ArrayList.toArray() exclude",
            "java.util.ArrayList.toArray(java.lang.Object[]) exclude",
            "java.util.ArrayList.trimToSize() exclude",
            "java.util.ArrayList.writeObject(java.io.ObjectOutputStream) exclude",
            "java.util.LinkedHashSet.spliterator() exclude"
            // end of list (line break to permit easier sorting)
            );
    generateAndTest(
        testEnvironment, options, ExpectedTests.SOME, ExpectedTests.NONE, coverageChecker);
  }

  /* ------------------------------ utility methods ---------------------------------- */

  /**
   * Runs a standard system test:
   *
   * <ol>
   *   <li>runs Randoop and compiles the generated tests,
   *   <li>checks that the number of generated tests meets the expectation (none or some),
   *   <li>runs any generated tests,
   *   <li>checks that types of tests run as expected.
   * </ol>
   *
   * @param environment the working environment
   * @param options the Randoop command-line arguments
   * @param expectedRegression the minimum expected number of regression tests
   * @param expectedError the minimum expected number of error tests
   */
  private void generateAndTest(
      SystemTestEnvironment environment,
      RandoopOptions options,
      ExpectedTests expectedRegression,
      ExpectedTests expectedError,
      CoverageChecker coverageChecker) {

    if (expectedError == ExpectedTests.NONE) {
      options.setFlag("stop-on-error-test");
    }

    RandoopRunStatus runStatus = generateAndCompile(environment, options, false);

    String packageName = options.getPackageName();

    TestRunStatus regressionRunDesc =
        runRegressionTests(environment, options, expectedRegression, runStatus, packageName);

    TestRunStatus errorRunDesc =
        runErrorTests(environment, options, expectedError, runStatus, packageName);

    coverageChecker.checkCoverage(regressionRunDesc, errorRunDesc);
  }

  /**
   * Performs a standard test of Randoop including a check of coverage that assumes all declared
   * methods of the classes under test should be covered.
   *
   * @param environment the working environment of the test
   * @param options the Randoop options
   * @param expectedRegression the minimum expected number of regression tests
   * @param expectedError the minimum expected error tests
   */
  private void generateAndTest(
      SystemTestEnvironment environment,
      RandoopOptions options,
      ExpectedTests expectedRegression,
      ExpectedTests expectedError) {
    generateAndTest(
        environment, options, expectedRegression, expectedError, new CoverageChecker(options));
  }

  /**
   * Checks that the expected number of error-revealing tests have been generated, and if any are
   * expected runs them, captures and returns the result.
   *
   * @param environment the working environment for the test
   * @param options the Randoop options
   * @param expectedError the quantifier for the expected number of error tests
   * @param runStatus the status of the Randoop run
   * @param packageName the package name for generated tests
   * @return the {@link TestRunStatus} for running the error tests, may be null
   */
  private TestRunStatus runErrorTests(
      SystemTestEnvironment environment,
      RandoopOptions options,
      ExpectedTests expectedError,
      RandoopRunStatus runStatus,
      String packageName) {
    TestRunStatus errorRunDesc = null;
    String errorBasename = options.getErrorBasename();
    switch (expectedError) {
      case SOME:
        assertThat(
            "Test suite should have error tests", runStatus.errorTestCount, is(greaterThan(0)));
        try {
          errorRunDesc = TestRunStatus.runTests(environment, packageName, errorBasename);
        } catch (IOException e) {
          fail("Exception collecting coverage from error tests: " + e.getMessage());
        }
        assert errorRunDesc.processStatus.exitStatus != 0 : "JUnit should exit with error";
        if (errorRunDesc.testsFail != errorRunDesc.testsRun) {
          for (String line : errorRunDesc.processStatus.outputLines) {
            System.err.println(line);
          }
          fail(
              "All error tests should fail, but "
                  + errorRunDesc.testsSucceed
                  + " error tests passed");
        }
        break;
      case NONE:
        if (runStatus.errorTestCount != 0) {
          // TODO: should output the error tests.  Print the file?
          StringBuilder message = new StringBuilder();
          message.append(
              String.format(
                  "Test suite should have no error tests, but has %d:%n%n",
                  runStatus.errorTestCount));

          String packageString = options.getPackageName();
          String packagePathString = packageString == null ? "" : packageString.replace('.', '/');
          Path srcDir = environment.sourceDir.resolve(packagePathString);
          try (DirectoryStream<Path> testFiles =
              Files.newDirectoryStream(srcDir, errorBasename + "*.java")) {
            for (Path path : testFiles) {
              message.append(FileUtils.readFileToString(path.toFile(), (String) null));
              message.append(lineSep);
            }
          } catch (IOException e) {
            // The user can do nothing about this, and the test failure is more important.
            System.out.println("Ignoring error:");
            e.printStackTrace();
          }
          fail(message.toString());
        }
        break;
      case DONT_CARE:
        break;
    }
    return errorRunDesc;
  }

  /**
   * Checks that the expected number of regression tests have been generated, and if so runs them,
   * captures and returns the results.
   *
   * @param environment the working environment of the test
   * @param options the Randoop options
   * @param expectedRegression the quantifier for expected regression tests
   * @param runStatus the Randoop run status
   * @param packageName the package name for generated tests
   * @return the {@link TestRunStatus} for the execution of the regression tests, null if there are
   *     none
   */
  private TestRunStatus runRegressionTests(
      SystemTestEnvironment environment,
      RandoopOptions options,
      ExpectedTests expectedRegression,
      RandoopRunStatus runStatus,
      String packageName) {
    TestRunStatus regressionRunDesc = null;
    switch (expectedRegression) {
      case SOME:
        assertThat("...has regression tests", runStatus.regressionTestCount, is(greaterThan(0)));
        String regressionBasename = options.getRegressionBasename();
        try {
          regressionRunDesc = TestRunStatus.runTests(environment, packageName, regressionBasename);
        } catch (IOException e) {
          fail("Exception collecting coverage from regression tests: " + e.getMessage());
        }
        if (regressionRunDesc.processStatus.exitStatus != 0) {
          for (String line : regressionRunDesc.processStatus.outputLines) {
            System.err.println(line);
          }
          fail("JUnit should exit properly");
        }
        if (regressionRunDesc.testsSucceed != regressionRunDesc.testsRun) {
          for (String line : regressionRunDesc.processStatus.outputLines) {
            System.err.println(line);
          }
          fail(
              "All regression tests should pass, but "
                  + regressionRunDesc.testsFail
                  + " regression tests failed");
        }
        break;
      case NONE:
        if (runStatus.regressionTestCount != 0) {
          fail(
              "Test suite should have no regression tests, but has "
                  + runStatus.regressionTestCount);
        }
        break;
      case DONT_CARE:
        break;
    }
    return regressionRunDesc;
  }

  /**
   * Runs Randoop using the given test environment and options, printing captured output to standard
   * output. Failure of Randoop may be allowed by passing true for {@code allowRandoopFailure},
   * otherwise, the test will fail.
   *
   * @param environment the working environment for the test
   * @param options the Randoop options
   * @param allowRandoopFailure flag whether to allow Randoop failure
   * @return the captured {@link RandoopRunStatus} from running Randoop
   */
  private RandoopRunStatus generateAndCompile(
      SystemTestEnvironment environment, RandoopOptions options, boolean allowRandoopFailure) {
    RandoopRunStatus runStatus =
        RandoopRunStatus.generateAndCompile(environment, options, allowRandoopFailure);

    if (!allowRandoopFailure) {
      System.out.println("Randoop:");
      boolean prevLineIsBlank = false;
      for (String line : runStatus.processStatus.outputLines) {
        if ((line.isEmpty() && !prevLineIsBlank)
            || (!line.isEmpty() && !line.startsWith("Progress update:"))) {
          System.out.println(line);
        }
        prevLineIsBlank = line.isEmpty();
      }
    }
    return runStatus;
  }

  private ProcessStatus generate(SystemTestEnvironment testEnvironment, RandoopOptions options) {
    ProcessStatus status = RandoopRunStatus.generate(testEnvironment, options);

    System.out.println("Randoop:");
    boolean prevLineIsBlank = false;
    for (String line : status.outputLines) {
      if ((line.isEmpty() && !prevLineIsBlank)
          || (!line.isEmpty() && !line.startsWith("Progress update:"))) {
        System.out.println(line);
      }
      prevLineIsBlank = line.isEmpty();
    }
    return status;
  }
}<|MERGE_RESOLUTION|>--- conflicted
+++ resolved
@@ -191,27 +191,6 @@
     CoverageChecker coverageChecker =
         new CoverageChecker(
             options,
-<<<<<<< HEAD
-            "java2.util2.Collections.get(java2.util2.ListIterator, int) exclude",
-            "java2.util2.Collections.iteratorBinarySearch(java2.util2.List, java.lang.Object) exclude",
-            "java2.util2.Collections.iteratorBinarySearch(java2.util2.List, java.lang.Object, java2.util2.Comparator) exclude",
-            "java2.util2.Collections.rotate2(java2.util2.List, int) exclude",
-            "java2.util2.Collections.swap(java.lang.Object[], int, int) exclude",
-            "java2.util2.Collections.swap(java2.util2.List, int, int) exclude",
-            "java2.util2.Collections.synchronizedCollection(java2.util2.Collection, java.lang.Object) exclude",
-            "java2.util2.Collections.synchronizedList(java2.util2.List, java.lang.Object) exclude",
-            "java2.util2.Collections.synchronizedSet(java2.util2.Set) ignore",
-            "java2.util2.Collections.synchronizedSet(java2.util2.Set, java.lang.Object) exclude",
-            "java2.util2.Collections.synchronizedSortedMap(java2.util2.SortedMap) exclude",
-            "java2.util2.Collections.synchronizedSortedSet(java2.util2.SortedSet) ignore",
-            "java2.util2.Collections.unmodifiableSortedMap(java2.util2.SortedMap) exclude",
-            "java2.util2.TreeSet.first() ignore",
-            "java2.util2.TreeSet.last() ignore",
-            "java2.util2.TreeSet.readObject(java.io.ObjectInputStream) exclude",
-            "java2.util2.TreeSet.subSet(java.lang.Object, java.lang.Object) ignore",
-            "java2.util2.TreeSet.tailSet(java.lang.Object) ignore",
-            "java2.util2.TreeSet.writeObject(java.io.ObjectOutputStream) exclude"
-=======
             "java7.util7.Collections.asLifoQueue(java7.util7.Deque) exclude",
             "java7.util7.Collections.binarySearch(java7.util7.List, java.lang.Object) exclude",
             "java7.util7.Collections.binarySearch(java7.util7.List, java.lang.Object, java7.util7.Comparator) exclude",
@@ -253,7 +232,6 @@
             "java7.util7.TreeSet.readObject(java.io.ObjectInputStream) exclude",
             "java7.util7.TreeSet.tailSet(java.lang.Object) ignore",
             "java7.util7.TreeSet.writeObject(java.io.ObjectOutputStream) exclude"
->>>>>>> 6f8b8494
             // end of list (line break to permit easier sorting)
             );
     ExpectedTests expectedRegressionTests = ExpectedTests.SOME;
@@ -284,35 +262,6 @@
     CoverageChecker coverageChecker =
         new CoverageChecker(
             options,
-<<<<<<< HEAD
-            "java2.util2.ArrayList.readObject(java.io.ObjectInputStream) exclude",
-            "java2.util2.ArrayList.remove(int) ignore",
-            "java2.util2.ArrayList.removeRange(int, int) exclude",
-            "java2.util2.ArrayList.set(int, java.lang.Object) ignore",
-            "java2.util2.ArrayList.writeObject(java.io.ObjectOutputStream) exclude",
-            "java2.util2.Collections.eq(java.lang.Object, java.lang.Object) ignore",
-            "java2.util2.Collections.get(java2.util2.ListIterator, int) exclude",
-            "java2.util2.Collections.iteratorBinarySearch(java2.util2.List, java.lang.Object) exclude",
-            "java2.util2.Collections.iteratorBinarySearch(java2.util2.List, java.lang.Object, java2.util2.Comparator) exclude",
-            "java2.util2.Collections.rotate2(java2.util2.List, int) exclude",
-            "java2.util2.Collections.swap(java.lang.Object[], int, int) exclude",
-            "java2.util2.Collections.swap(java2.util2.List, int, int) ignore",
-            "java2.util2.Collections.synchronizedCollection(java2.util2.Collection, java.lang.Object) exclude",
-            "java2.util2.Collections.synchronizedList(java2.util2.List, java.lang.Object) exclude",
-            "java2.util2.Collections.synchronizedSet(java2.util2.Set, java.lang.Object) exclude",
-            "java2.util2.Collections.synchronizedSortedMap(java2.util2.SortedMap) exclude",
-            "java2.util2.Collections.unmodifiableSortedMap(java2.util2.SortedMap) exclude",
-            "java2.util2.LinkedList.readObject(java.io.ObjectInputStream) exclude",
-            "java2.util2.LinkedList.remove(int) ignore",
-            "java2.util2.LinkedList.writeObject(java.io.ObjectOutputStream) exclude",
-            "java2.util2.TreeSet.first() ignore",
-            "java2.util2.TreeSet.last() ignore",
-            "java2.util2.TreeSet.readObject(java.io.ObjectInputStream) exclude",
-            "java2.util2.TreeSet.subSet(java.lang.Object, java.lang.Object) exclude",
-            "java2.util2.TreeSet.subSet(java.lang.Object, java.lang.Object) ignore",
-            "java2.util2.TreeSet.tailSet(java.lang.Object) ignore",
-            "java2.util2.TreeSet.writeObject(java.io.ObjectOutputStream) exclude"
-=======
             "java7.util7.ArrayList.addAll(int, java7.util7.Collection) ignore",
             "java7.util7.ArrayList.addAll(java7.util7.Collection) ignore",
             "java7.util7.ArrayList.fastRemove(int) ignore",
@@ -378,7 +327,6 @@
             "java7.util7.TreeSet.headSet(java.lang.Object, boolean) ignore",
             "java7.util7.TreeSet.subSet(java.lang.Object, boolean, java.lang.Object, boolean) ignore",
             "java7.util7.TreeSet.tailSet(java.lang.Object, boolean) ignore"
->>>>>>> 6f8b8494
             // end of list (line break to permit easier sorting)
             );
 
@@ -419,89 +367,6 @@
     CoverageChecker coverageChecker =
         new CoverageChecker(
             options,
-<<<<<<< HEAD
-            "java2.util2.ArrayList.readObject(java.io.ObjectInputStream) exclude",
-            "java2.util2.ArrayList.remove(int) ignore",
-            "java2.util2.ArrayList.removeRange(int, int) exclude",
-            "java2.util2.ArrayList.writeObject(java.io.ObjectOutputStream) exclude",
-            "java2.util2.Arrays.med3(byte[], int, int, int) exclude",
-            "java2.util2.Arrays.med3(char[], int, int, int) exclude",
-            "java2.util2.Arrays.med3(double[], int, int, int) exclude",
-            "java2.util2.Arrays.med3(float[], int, int, int) exclude",
-            "java2.util2.Arrays.med3(int[], int, int, int) exclude",
-            "java2.util2.Arrays.med3(long[], int, int, int) exclude",
-            "java2.util2.Arrays.med3(short[], int, int, int) exclude",
-            "java2.util2.Arrays.sort(byte[], int, int) ignore",
-            "java2.util2.Arrays.sort(char[], int, int) ignore",
-            "java2.util2.Arrays.sort(java.lang.Object[], int, int, java2.util2.Comparator) ignore",
-            "java2.util2.Arrays.swap(char[], int, int) ignore",
-            "java2.util2.Arrays.swap(int[], int, int) ignore",
-            "java2.util2.Arrays.swap(java.lang.Object[], int, int) exclude",
-            "java2.util2.Arrays.swap(long[], int, int) ignore",
-            "java2.util2.Arrays.vecswap(byte[], int, int, int) exclude",
-            "java2.util2.Arrays.vecswap(char[], int, int, int) exclude",
-            "java2.util2.Arrays.vecswap(double[], int, int, int) exclude",
-            "java2.util2.Arrays.vecswap(float[], int, int, int) exclude",
-            "java2.util2.Arrays.vecswap(int[], int, int, int) exclude",
-            "java2.util2.Arrays.vecswap(long[], int, int, int) exclude",
-            "java2.util2.Arrays.vecswap(short[], int, int, int) exclude",
-            "java2.util2.BitSet.getBits(int) exclude",
-            "java2.util2.BitSet.readObject(java.io.ObjectInputStream) exclude",
-            "java2.util2.Collections.eq(java.lang.Object, java.lang.Object) ignore",
-            "java2.util2.Collections.get(java2.util2.ListIterator, int) exclude",
-            "java2.util2.Collections.iteratorBinarySearch(java2.util2.List, java.lang.Object) exclude",
-            "java2.util2.Collections.iteratorBinarySearch(java2.util2.List, java.lang.Object, java2.util2.Comparator) exclude",
-            "java2.util2.Collections.rotate2(java2.util2.List, int) exclude",
-            "java2.util2.Collections.shuffle(java2.util2.List) exclude",
-            "java2.util2.Collections.swap(java.lang.Object[], int, int) exclude",
-            "java2.util2.Collections.swap(java2.util2.List, int, int) ignore",
-            "java2.util2.Hashtable.readObject(java.io.ObjectInputStream) exclude",
-            "java2.util2.Hashtable.rehash() ignore", // Travis
-            "java2.util2.Hashtable.writeObject(java.io.ObjectOutputStream) exclude",
-            "java2.util2.LinkedHashMap.newValueIterator() ignore",
-            "java2.util2.LinkedList.readObject(java.io.ObjectInputStream) exclude",
-            "java2.util2.LinkedList.remove(int) ignore",
-            "java2.util2.LinkedList.set(int, java.lang.Object) ignore",
-            "java2.util2.LinkedList.writeObject(java.io.ObjectOutputStream) exclude",
-            "java2.util2.Observable.clearChanged() exclude",
-            "java2.util2.Observable.setChanged() exclude",
-            "java2.util2.Stack.empty() ignore", // Travis
-            "java2.util2.Stack.push(java.lang.Object) ignore", // Travis
-            "java2.util2.TreeMap.addAllForTreeSet(java2.util2.SortedSet, java.lang.Object) ignore",
-            "java2.util2.TreeMap.colorOf(java2.util2.TreeMap.Entry) exclude",
-            "java2.util2.TreeMap.decrementSize() ignore", // Travis
-            "java2.util2.TreeMap.deleteEntry(java2.util2.TreeMap.Entry) ignore", // Travis
-            "java2.util2.TreeMap.fixAfterDeletion(java2.util2.TreeMap.Entry) exclude",
-            "java2.util2.TreeMap.fixAfterInsertion(java2.util2.TreeMap.Entry) exclude",
-            "java2.util2.TreeMap.getCeilEntry(java.lang.Object) ignore", // Travis
-            "java2.util2.TreeMap.getPrecedingEntry(java.lang.Object) exclude",
-            "java2.util2.TreeMap.lastKey() ignore",
-            "java2.util2.TreeMap.leftOf(java2.util2.TreeMap.Entry) exclude",
-            "java2.util2.TreeMap.parentOf(java2.util2.TreeMap.Entry) exclude",
-            "java2.util2.TreeMap.readObject(java.io.ObjectInputStream) exclude",
-            "java2.util2.TreeMap.readTreeSet(int, java.io.ObjectInputStream, java.lang.Object) exclude",
-            "java2.util2.TreeMap.rightOf(java2.util2.TreeMap.Entry) exclude",
-            "java2.util2.TreeMap.rotateLeft(java2.util2.TreeMap.Entry) exclude",
-            "java2.util2.TreeMap.rotateRight(java2.util2.TreeMap.Entry) exclude",
-            "java2.util2.TreeMap.setColor(java2.util2.TreeMap.Entry, boolean) exclude",
-            "java2.util2.TreeMap.subMap(java.lang.Object, java.lang.Object) ignore",
-            "java2.util2.TreeMap.valEquals(java.lang.Object, java.lang.Object) exclude",
-            "java2.util2.TreeMap.valueSearchNonNull(java2.util2.TreeMap.Entry, java.lang.Object) ignore",
-            "java2.util2.TreeMap.valueSearchNull(java2.util2.TreeMap.Entry) ignore",
-            "java2.util2.TreeMap.writeObject(java.io.ObjectOutputStream) exclude",
-            "java2.util2.TreeSet.first() ignore",
-            "java2.util2.TreeSet.last() ignore",
-            "java2.util2.TreeSet.readObject(java.io.ObjectInputStream) exclude",
-            "java2.util2.TreeSet.subSet(java.lang.Object, java.lang.Object) ignore",
-            "java2.util2.TreeSet.writeObject(java.io.ObjectOutputStream) exclude",
-            "java2.util2.Vector.removeRange(int, int) exclude",
-            "java2.util2.Vector.writeObject(java.io.ObjectOutputStream) exclude",
-            "java2.util2.WeakHashMap.eq(java.lang.Object, java.lang.Object) ignore", // Travis
-            "java2.util2.WeakHashMap.removeMapping(java.lang.Object) exclude",
-            "java2.util2.WeakHashMap.resize(int) ignore",
-            "java2.util2.WeakHashMap.transfer(java2.util2.WeakHashMap.Entry[], java2.util2.WeakHashMap.Entry[]) ignore",
-            "java2.util2.WeakHashMap.unmaskNull(java.lang.Object) ignore"
-=======
             "java7.util7.ArrayList.addAll(int, java7.util7.Collection) ignore",
             "java7.util7.ArrayList.addAll(java7.util7.Collection) ignore",
             "java7.util7.ArrayList.fastRemove(int) exclude",
@@ -687,7 +552,6 @@
             "java7.util7.WeakHashMap.transfer(java7.util7.WeakHashMap.Entry[], java7.util7.WeakHashMap.Entry[]) ignore",
             "java7.util7.WeakHashMap.unmaskNull(java.lang.Object) ignore",
             "java7.util7.WeakHashMap.putAll(java7.util7.Map) exclude"
->>>>>>> 6f8b8494
             // end of list (line break to permit easier sorting)
             );
     generateAndTest(
