--- conflicted
+++ resolved
@@ -7,11 +7,7 @@
 import randoop.main.ClassTypeLoader;
 import randoop.main.GenInputsAbstract;
 import randoop.operation.Operation;
-<<<<<<< HEAD
-import randoop.util.Reflection;
-=======
 import randoop.reflection.OperationExtractor;
->>>>>>> 1cd489b3
 
 public class NaivePerformanceTest extends AbstractPerformanceTest {
 
@@ -23,12 +19,8 @@
       ForwardExplorerPerformanceTest.class.getResourceAsStream(resourcename);
 
     List<Operation> model =
-<<<<<<< HEAD
-      Reflection.getStatements(Reflection.loadClassesFromStream(classStream, resourcename),null);
-=======
       OperationExtractor.getOperations(ClassTypeLoader.loadClassesFromStream(classStream, resourcename),null);
     assertFalse("model should not be empty", model.isEmpty());
->>>>>>> 1cd489b3
     System.out.println("done creating model.");
     GenInputsAbstract.dontexecute = true; // FIXME make this an instance field?
     GenInputsAbstract.debug_checks = false;
